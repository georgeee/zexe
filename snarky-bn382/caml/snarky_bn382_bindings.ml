open Core_kernel
open Ctypes

let with_prefix = Format.sprintf "%s_%s"

module type Prefix = sig
  val prefix : string -> string
end

module type Type = sig
  type t

  val typ : t typ
end

module type Type_with_finalizer = sig
  include Type

  type 'a result

  type 'a return

  val add_finalizer : (t return -> t return) result
end

module type Prefix_type = sig
  include Prefix include Type
end

module type Prefix_type_with_finalizer = sig
  include Prefix

  include Type_with_finalizer
end

module Pair
    (F : Cstubs_applicative.Foreign_applicative)
    (P : Prefix)
    (Elt : Type_with_finalizer
           with type 'a result := 'a F.result
            and type 'a return := 'a F.return) =
struct
  include (
    struct
        type t = unit ptr

        let typ = ptr void
      end :
      Type )

  open F
  open F.Let_syntax

  let prefix = with_prefix (P.prefix "pair")

  let delete = foreign (prefix "delete") (typ @-> returning void)

  let add_finalizer =
    F.map delete ~f:(fun delete x ->
        Caml.Gc.finalise (bind_return ~f:delete) x ;
        x )

  (* Stub out delete to make sure we don't attempt to double-free. *)
  let delete : t -> unit = ignore

  let f i =
    let%map f = foreign (prefix i) (typ @-> returning Elt.typ)
    and add_finalizer = Elt.add_finalizer in
    fun x -> add_finalizer (f x)

  let f0 = f "0"

  let f1 = f "1"
end

module Pair_with_make
    (F : Cstubs_applicative.Foreign_applicative)
    (P : Prefix)
    (Elt : Type_with_finalizer
           with type 'a result := 'a F.result
            and type 'a return := 'a F.return) =
struct
  open F
  open F.Let_syntax
  include Pair (F) (P) (Elt)

  let make =
    let%map make =
      foreign (prefix "make") (Elt.typ @-> Elt.typ @-> returning typ)
    and add_finalizer = add_finalizer in
    fun x y -> add_finalizer (make x y)
end

module Bigint (F : Cstubs_applicative.Foreign_applicative) (P : Prefix) =
struct
  open F
  open F.Let_syntax
  open P

  include (
    struct
        type t = unit ptr

        let typ = ptr void
      end :
      Type )

  let delete = foreign (prefix "delete") (typ @-> returning void)

  let add_finalizer =
    F.map delete ~f:(fun delete x ->
        Caml.Gc.finalise (bind_return ~f:delete) x ;
        x )

  (* Stub out delete to make sure we don't attempt to double-free. *)
  let delete : t -> unit = ignore

  let of_decimal_string =
    let%map of_decimal_string =
      foreign (prefix "of_decimal_string") (string @-> returning typ)
    and add_finalizer = add_finalizer in
    fun s -> add_finalizer (of_decimal_string s)

  let num_limbs = foreign (prefix "num_limbs") (void @-> returning int)

  let to_data = foreign (prefix "to_data") (typ @-> returning (ptr char))

  let of_data =
    let%map of_data = foreign (prefix "of_data") (ptr char @-> returning typ)
    and add_finalizer = add_finalizer in
    fun s -> add_finalizer (of_data s)

  let bytes_per_limb =
    foreign (prefix "bytes_per_limb") (void @-> returning int)

  let div =
    let%map div = foreign (prefix "div") (typ @-> typ @-> returning typ)
    and add_finalizer = add_finalizer in
    fun x y -> add_finalizer (div x y)

  let of_numeral =
    let%map of_numeral =
      foreign (prefix "of_numeral") (string @-> int @-> int @-> returning typ)
    and add_finalizer = add_finalizer in
    fun s i j -> add_finalizer (of_numeral s i j)

  let compare = foreign (prefix "compare") (typ @-> typ @-> returning uint8_t)

  let test_bit = foreign (prefix "test_bit") (typ @-> int @-> returning bool)

  let print = foreign (prefix "print") (typ @-> returning void)

  (* The return type of this is __supposed to be__ a C++ Vector<long>.
     We can't build one of these in Rust, so this function just panics when
     called.

     AFAICT, this isn't currently used anywhere anyway.
  *)
  let find_wnaf =
    foreign (prefix "find_wnaf") (size_t @-> typ @-> returning (ptr void))
end

module VerifierIndex
    (F : Cstubs_applicative.Foreign_applicative)
    (P : Prefix)
    (Index : Type)
    (Urs : Type_with_finalizer
           with type 'a result := 'a F.result
            and type 'a return := 'a F.return)
    (PolyComm : Type_with_finalizer
                with type 'a result := 'a F.result
                 and type 'a return := 'a F.return) =
struct
  include (
    struct
        type t = unit ptr

        let typ = ptr void
      end :
      Type )

  open F
  open F.Let_syntax

  let prefix = P.prefix

  let write = foreign (prefix "write") (typ @-> string @-> returning void)

  let delete = foreign (prefix "delete") (typ @-> returning void)

  let add_finalizer =
    F.map delete ~f:(fun delete x ->
        Caml.Gc.finalise (bind_return ~f:delete) x ;
        x )

  (* Stub out delete to make sure we don't attempt to double-free. *)
  let delete : t -> unit = ignore

  let create =
    let%map create = foreign (prefix "create") (Index.typ @-> returning typ)
    and add_finalizer = add_finalizer in
    fun i -> add_finalizer (create i)

  let urs =
    let%map urs = foreign (prefix "urs") (typ @-> returning Urs.typ)
    and add_finalizer = Urs.add_finalizer in
    fun i -> add_finalizer (urs i)

  let make =
    let%map make =
      foreign (prefix "make")
        ( size_t @-> size_t @-> size_t @-> size_t @-> size_t @-> Urs.typ
        @-> PolyComm.typ @-> PolyComm.typ @-> PolyComm.typ @-> PolyComm.typ
        @-> PolyComm.typ @-> PolyComm.typ @-> PolyComm.typ @-> PolyComm.typ
        @-> PolyComm.typ @-> PolyComm.typ @-> PolyComm.typ @-> PolyComm.typ
        @-> returning typ )
    and add_finalizer = add_finalizer in
    fun ~public_inputs ~variables ~constraints ~nonzero_entries ~max_poly_size
        ~urs ~row_a ~col_a ~val_a ~rc_a ~row_b ~col_b ~val_b ~rc_b ~row_c
        ~col_c ~val_c ~rc_c ->
      add_finalizer
        (make public_inputs variables constraints nonzero_entries max_poly_size
           urs row_a col_a val_a rc_a row_b col_b val_b rc_b row_c col_c val_c
           rc_c)

  let m_poly_comm m f =
    let%map comm =
      foreign
        (prefix (Format.sprintf "%s_%s_comm" m f))
        (typ @-> returning PolyComm.typ)
    and add_finalizer = PolyComm.add_finalizer in
    fun x -> add_finalizer (comm x)

  let ( (a_row_comm, a_col_comm, a_val_comm, a_rc_comm)
      , (b_row_comm, b_col_comm, b_val_comm, b_rc_comm)
      , (c_row_comm, c_col_comm, c_val_comm, c_rc_comm) ) =
    let map3 (a, b, c) f = (f a, f b, f c) in
    let map4 (a, b, c, d) f = (f a, f b, f c, f d) in
    let polys = ("row", "col", "val", "rc") and mats = ("a", "b", "c") in
    map3 mats (fun m -> map4 polys (fun p -> m_poly_comm m p))
end

module PlonkVerifierIndex
    (F : Cstubs_applicative.Foreign_applicative)
    (P : Prefix)
    (Index : Type)
    (Urs : Type_with_finalizer
           with type 'a result := 'a F.result
            and type 'a return := 'a F.return)
    (PolyComm : Type_with_finalizer
                with type 'a result := 'a F.result
                 and type 'a return := 'a F.return)
    (ScalarField : Type_with_finalizer
                   with type 'a result := 'a F.result
                    and type 'a return := 'a F.return) =
struct
  include (
    struct
        type t = unit ptr

        let typ = ptr void
      end :
      Type )

  open F
  open F.Let_syntax

  let prefix = P.prefix

  let delete = foreign (prefix "delete") (typ @-> returning void)

  let add_finalizer =
    F.map delete ~f:(fun delete x ->
        Caml.Gc.finalise (bind_return ~f:delete) x ;
        x )

  (* Stub out delete to make sure we don't attempt to double-free. *)
  let delete : t -> unit = ignore

  let create =
    let%map create = foreign (prefix "create") (Index.typ @-> returning typ)
    and add_finalizer = add_finalizer in
    fun idx -> add_finalizer (create idx)

  let urs =
    let%map urs = foreign (prefix "urs") (typ @-> returning Urs.typ)
    and add_finalizer = Urs.add_finalizer in
    fun t -> add_finalizer (urs t)

  let make =
    let%map make =
      foreign (prefix "make")
        ( size_t @-> size_t @-> Urs.typ @-> PolyComm.typ @-> PolyComm.typ
        @-> PolyComm.typ @-> PolyComm.typ @-> PolyComm.typ @-> PolyComm.typ
        @-> PolyComm.typ @-> PolyComm.typ @-> PolyComm.typ @-> PolyComm.typ
        @-> PolyComm.typ @-> PolyComm.typ @-> PolyComm.typ @-> PolyComm.typ
        @-> PolyComm.typ @-> PolyComm.typ @-> PolyComm.typ @-> PolyComm.typ
        @-> ScalarField.typ @-> ScalarField.typ @-> returning typ )
    and add_finalizer = add_finalizer in
    fun ~max_poly_size ~max_quot_size ~urs ~sigma_comm0 ~sigma_comm1
        ~sigma_comm2 ~ql_comm ~qr_comm ~qo_comm ~qm_comm ~qc_comm ~rcm_comm0
        ~rcm_comm1 ~rcm_comm2 ~psm_comm ~add_comm ~mul1_comm ~mul2_comm
        ~emul1_comm ~emul2_comm ~emul3_comm ~r ~o ->
      add_finalizer
        (make max_poly_size max_quot_size urs sigma_comm0 sigma_comm1
           sigma_comm2 ql_comm qr_comm qo_comm qm_comm qc_comm rcm_comm0
           rcm_comm1 rcm_comm2 psm_comm add_comm mul1_comm mul2_comm emul1_comm
           emul2_comm emul3_comm r o)

  let element name f_typ add_finalizer =
    let%map element = foreign (prefix name) (typ @-> returning f_typ)
    and add_finalizer = add_finalizer in
    fun t -> add_finalizer (element t)

  let sigma_comm_0 = element "sigma_comm_0" PolyComm.typ PolyComm.add_finalizer

  let sigma_comm_1 = element "sigma_comm_1" PolyComm.typ PolyComm.add_finalizer

  let sigma_comm_2 = element "sigma_comm_2" PolyComm.typ PolyComm.add_finalizer

  let ql_comm = element "ql_comm" PolyComm.typ PolyComm.add_finalizer

  let qr_comm = element "qr_comm" PolyComm.typ PolyComm.add_finalizer

  let qo_comm = element "qo_comm" PolyComm.typ PolyComm.add_finalizer

  let qm_comm = element "qm_comm" PolyComm.typ PolyComm.add_finalizer

  let qc_comm = element "qc_comm" PolyComm.typ PolyComm.add_finalizer

  let rcm_comm_0 = element "rcm_comm_0" PolyComm.typ PolyComm.add_finalizer

  let rcm_comm_1 = element "rcm_comm_1" PolyComm.typ PolyComm.add_finalizer

  let rcm_comm_2 = element "rcm_comm_2" PolyComm.typ PolyComm.add_finalizer

  let psm_comm = element "psm_comm" PolyComm.typ PolyComm.add_finalizer

  let add_comm = element "add_comm" PolyComm.typ PolyComm.add_finalizer

  let mul1_comm = element "mul1_comm" PolyComm.typ PolyComm.add_finalizer

  let mul2_comm = element "mul2_comm" PolyComm.typ PolyComm.add_finalizer

  let emul1_comm = element "emul1_comm" PolyComm.typ PolyComm.add_finalizer

  let emul2_comm = element "emul2_comm" PolyComm.typ PolyComm.add_finalizer

  let emul3_comm = element "emul3_comm" PolyComm.typ PolyComm.add_finalizer

  let r = element "r" ScalarField.typ ScalarField.add_finalizer

  let o = element "o" ScalarField.typ ScalarField.add_finalizer
end

module URS
    (F : Cstubs_applicative.Foreign_applicative)
    (P : Prefix)
    (G1Affine : Type_with_finalizer
                with type 'a result := 'a F.result
                 and type 'a return := 'a F.return)
    (ScalarFieldVector : Type) =
struct
  include (
    struct
        type t = unit ptr

        let typ = ptr void
      end :
      Type )

  open P
  open F
  open F.Let_syntax

  let delete = foreign (prefix "delete") (typ @-> returning void)

  let add_finalizer =
    F.map delete ~f:(fun delete x ->
        Caml.Gc.finalise (bind_return ~f:delete) x ;
        x )

  (* Stub out delete to make sure we don't attempt to double-free. *)
  let delete : t -> unit = ignore

  let create =
    let%map create = foreign (prefix "create") (size_t @-> returning typ)
    and add_finalizer = add_finalizer in
    fun sz -> add_finalizer (create sz)

  let read =
    let%map read = foreign (prefix "read") (string @-> returning typ)
    and add_finalizer = add_finalizer in
    fun file -> add_finalizer (read file)

  let write = foreign (prefix "write") (typ @-> string @-> returning void)

  let lagrange_commitment =
    let%map lagrange_commitment =
      foreign
        (prefix "lagrange_commitment")
        (typ @-> size_t @-> size_t @-> returning G1Affine.typ)
    and add_finalizer = G1Affine.add_finalizer in
    fun urs domain_size i ->
      add_finalizer (lagrange_commitment urs domain_size i)

  let commit_evaluations =
    let%map commit_evaluations =
      foreign
        (prefix "commit_evaluations")
        (typ @-> size_t @-> ScalarFieldVector.typ @-> returning G1Affine.typ)
    and add_finalizer = G1Affine.add_finalizer in
    fun urs domain_size evals ->
      add_finalizer (commit_evaluations urs domain_size evals)
end

module Index
    (F : Cstubs_applicative.Foreign_applicative)
    (P : Prefix)
    (Constraint_matrix : Type)
    (PlolyComm : Type)
    (URS : Type) =
struct
  open F
  open F.Let_syntax

  include (
    struct
        type t = unit ptr

        let typ = ptr void
      end :
      Type )

  let prefix = P.prefix

  module M = Constraint_matrix

  let delete = foreign (prefix "delete") (typ @-> returning void)

  let add_finalizer =
    F.map delete ~f:(fun delete x ->
        Caml.Gc.finalise (bind_return ~f:delete) x ;
        x )

  (* Stub out delete to make sure we don't attempt to double-free. *)
  let delete : t -> unit = ignore

  let read =
    let%map read =
      foreign (prefix "read")
        ( URS.typ @-> Constraint_matrix.typ @-> Constraint_matrix.typ
        @-> Constraint_matrix.typ @-> size_t @-> string @-> returning typ )
    and add_finalizer = add_finalizer in
    fun urs a b c public_inputs path ->
      add_finalizer (read urs a b c public_inputs path)

  let write = foreign (prefix "write") (typ @-> string @-> returning void)

  let domain_h_size =
    foreign (prefix "domain_h_size") (typ @-> returning size_t)

  let domain_k_size =
    foreign (prefix "domain_k_size") (typ @-> returning size_t)

  let create =
    let%map create =
      foreign (prefix "create")
        ( M.typ @-> M.typ @-> M.typ @-> size_t @-> size_t @-> URS.typ
        @-> returning typ )
    and add_finalizer = add_finalizer in
    fun a b c vars public_inputs urs ->
      add_finalizer (create a b c vars public_inputs urs)

  let metadata s = foreign (prefix s) (typ @-> returning size_t)

  let num_variables = metadata "num_variables"

  let public_inputs = metadata "public_inputs"

  let nonzero_entries = metadata "nonzero_entries"

  let max_degree = metadata "max_degree"
end

module Plonk_index
    (F : Cstubs_applicative.Foreign_applicative)
    (P : Prefix)
    (Constraint_system : Type)
    (PlolyComm : Type)
    (URS : Type) =
struct
  open F
  open F.Let_syntax

  include (
    struct
        type t = unit ptr

        let typ = ptr void
      end :
      Type )

  let prefix = P.prefix

  let delete = foreign (prefix "delete") (typ @-> returning void)

  let add_finalizer =
    F.map delete ~f:(fun delete x ->
        Caml.Gc.finalise (bind_return ~f:delete) x ;
        x )

  (* Stub out delete to make sure we don't attempt to double-free. *)
  let delete : t -> unit = ignore

  let domain_d1_size =
    foreign (prefix "domain_d1_size") (typ @-> returning size_t)

  let domain_d4_size =
    foreign (prefix "domain_d4_size") (typ @-> returning size_t)

  let domain_d8_size =
    foreign (prefix "domain_d8_size") (typ @-> returning size_t)

  let create =
    let%map create =
      foreign (prefix "create")
        (Constraint_system.typ @-> size_t @-> URS.typ @-> returning typ)
    and add_finalizer = add_finalizer in
    fun cs sz urs -> add_finalizer (create cs sz urs)

  let metadata s = foreign (prefix s) (typ @-> returning size_t)

  let public_inputs = metadata "public_inputs"
end

module Vector
    (F : Cstubs_applicative.Foreign_applicative)
    (P : Prefix)
    (E : Type_with_finalizer
         with type 'a result := 'a F.result
          and type 'a return := 'a F.return) =
struct
  open F
  open F.Let_syntax

  type elt = E.t

  let prefix = with_prefix (P.prefix "vector")

  include (
    struct
        type t = unit ptr

        let typ = ptr void
      end :
      Type )

  let delete = foreign (prefix "delete") (typ @-> returning void)

  let add_finalizer =
    F.map delete ~f:(fun delete x ->
        Caml.Gc.finalise (bind_return ~f:delete) x ;
        x )

  (* Stub out delete to make sure we don't attempt to double-free. *)
  let delete : t -> unit = ignore

  let create =
    let%map create = foreign (prefix "create") (void @-> returning typ)
    and add_finalizer = add_finalizer in
    fun () -> add_finalizer (create ())

  let length = foreign (prefix "length") (typ @-> returning int)

  let emplace_back =
    foreign (prefix "emplace_back") (typ @-> E.typ @-> returning void)

  let get =
    let%map get = foreign (prefix "get") (typ @-> int @-> returning E.typ)
    and add_finalizer = E.add_finalizer in
    fun v i -> add_finalizer (get v i)
end

module Curve
    (F : Cstubs_applicative.Foreign_applicative)
    (P : Prefix)
    (BaseField : Type_with_finalizer
                 with type 'a result := 'a F.result
                  and type 'a return := 'a F.return)
    (ScalarField : Type) =
struct
  open F
  open F.Let_syntax

  let prefix = P.prefix

  include (
    struct
        type t = unit ptr

        let typ = ptr void
      end :
      Type )

  module Affine = struct
    module Prefix = struct
      let prefix = with_prefix (prefix "affine")
    end

    open Prefix

    module Underlying : Type = struct
      type t = unit
      let typ = void
    end

    module T = struct
      type t = Underlying.t ptr

      let typ = ptr Underlying.typ

      let delete = foreign (prefix "delete") (typ @-> returning void)

      let add_finalizer =
        F.map delete ~f:(fun delete x ->
            Caml.Gc.finalise (bind_return ~f:delete) x ;
            x )

      (* Stub out delete to make sure we don't attempt to double-free. *)
      let delete : t -> unit = ignore
    end

    module Pair = struct
      module T = Pair_with_make (F) (Prefix) (T)
      include T

      module Vector =
        Vector
          (F)
          (struct
            let prefix = T.prefix
          end)
          (T)
    end

    include T

    let x =
      let%map x = foreign (prefix "x") (typ @-> returning BaseField.typ)
      and add_finalizer = BaseField.add_finalizer in
      fun t -> add_finalizer (x t)

    let y =
      let%map x = foreign (prefix "y") (typ @-> returning BaseField.typ)
      and add_finalizer = BaseField.add_finalizer in
      fun t -> add_finalizer (x t)

    let create =
      let%map create =
        foreign (prefix "create")
          (BaseField.typ @-> BaseField.typ @-> returning typ)
      and add_finalizer = add_finalizer in
      fun x y -> add_finalizer (create x y)

    let is_zero = foreign (prefix "is_zero") (typ @-> returning bool)

    module Vector =
      Vector
        (F)
        (struct
          let prefix = prefix
        end)
        (T)
  end

  let delete = foreign (prefix "delete") (typ @-> returning void)

  let add_finalizer =
    F.map delete ~f:(fun delete x ->
        Caml.Gc.finalise (bind_return ~f:delete) x ;
        x )

  (* Stub out delete to make sure we don't attempt to double-free. *)
  let delete : t -> unit = ignore

  let to_affine_exn =
    let%map to_affine =
      foreign (prefix "to_affine") (typ @-> returning Affine.typ)
    and add_finalizer = Affine.add_finalizer in
    fun t -> add_finalizer (to_affine t)

  let of_affine_coordinates =
    let%map of_affine_coordinates =
      foreign
        (prefix "of_affine_coordinates")
        (BaseField.typ @-> BaseField.typ @-> returning typ)
    and add_finalizer = add_finalizer in
    fun x y -> add_finalizer (of_affine_coordinates x y)

  let add =
    let%map add = foreign (prefix "add") (typ @-> typ @-> returning typ)
    and add_finalizer = add_finalizer in
    fun x y -> add_finalizer (add x y)

  let double =
    let%map double = foreign (prefix "double") (typ @-> returning typ)
    and add_finalizer = add_finalizer in
    fun x -> add_finalizer (double x)

  let scale =
    let%map scale =
      foreign (prefix "scale") (typ @-> ScalarField.typ @-> returning typ)
    and add_finalizer = add_finalizer in
    fun x a -> add_finalizer (scale x a)

  let sub =
    let%map sub = foreign (prefix "sub") (typ @-> typ @-> returning typ)
    and add_finalizer = add_finalizer in
    fun x y -> add_finalizer (sub x y)

  let negate =
    let%map negate = foreign (prefix "negate") (typ @-> returning typ)
    and add_finalizer = add_finalizer in
    fun x -> add_finalizer (negate x)

  let random =
    let%map random = foreign (prefix "random") (void @-> returning typ)
    and add_finalizer = add_finalizer in
    fun () -> add_finalizer (random ())

  let one =
    let%map one = foreign (prefix "one") (void @-> returning typ)
    and add_finalizer = add_finalizer in
    fun () -> add_finalizer (one ())
end

module Pairing_marlin_proof
    (F : Cstubs_applicative.Foreign_applicative)
    (P : Prefix)
    (AffineCurve : Type_with_finalizer
                   with type 'a result := 'a F.result
                    and type 'a return := 'a F.return)
    (ScalarField : Type_with_finalizer
                   with type 'a result := 'a F.result
                    and type 'a return := 'a F.return)
    (Index : Type)
    (VerifierIndex : Type)
    (ScalarFieldVector : Type) =
struct
  open F
  open F.Let_syntax

  let prefix = P.prefix

  module T :
    Type_with_finalizer
    with type 'a result := 'a F.result
     and type 'a return := 'a F.return = struct
    type t = unit ptr

    let typ = ptr void

    let delete = foreign (prefix "delete") (typ @-> returning void)

    let add_finalizer =
      F.map delete ~f:(fun delete x ->
          Caml.Gc.finalise (bind_return ~f:delete) x ;
          x )
  end

  include T
  module Vector = Vector (F) (P) (T)

  module Evals = struct
    include (
      struct
          type t = unit ptr

          let typ = ptr void
        end :
        Type )

    let prefix = with_prefix (P.prefix "evals")

    let delete = foreign (prefix "delete") (typ @-> returning void)

    let add_finalizer =
      F.map delete ~f:(fun delete x ->
          Caml.Gc.finalise (bind_return ~f:delete) x ;
          x )

    (* Stub out delete to make sure we don't attempt to double-free. *)
    let delete : t -> unit = ignore

    let f i =
      let%map f = foreign (prefix i) (typ @-> returning ScalarField.typ)
      and add_finalizer = ScalarField.add_finalizer in
      fun t -> add_finalizer (f t)

    let f0 = f "0"

    let f1 = f "1"

    let f2 = f "2"
  end

  (* Stub out delete to make sure we don't attempt to double-free. *)
  let delete : t -> unit = ignore

  let create =
<<<<<<< HEAD
    let%map create =
      foreign (prefix "create")
        ( Index.typ @-> ScalarFieldVector.typ @-> ScalarFieldVector.typ
        @-> returning typ )
    and add_finalizer = add_finalizer in
    fun i primary_input auxiliary_input ->
      add_finalizer (create i primary_input auxiliary_input)
=======
    foreign (prefix "create")
      (Index.typ @-> ScalarFieldVector.typ @-> ScalarFieldVector.typ @-> returning typ)
>>>>>>> 079aa93e

  let verify =
    foreign (prefix "verify")
      (VerifierIndex.typ @-> typ @-> returning bool)

  let batch_verify =
    foreign (prefix "batch_verify")
      (VerifierIndex.typ @-> Vector.typ @-> returning bool)

  let make =
    let%map make =
      foreign (prefix "make")
        ( ScalarFieldVector.typ @-> AffineCurve.typ @-> AffineCurve.typ
        @-> AffineCurve.typ @-> AffineCurve.typ @-> AffineCurve.typ
        @-> AffineCurve.typ @-> AffineCurve.typ @-> AffineCurve.typ
        @-> AffineCurve.typ @-> AffineCurve.typ @-> AffineCurve.typ
        @-> AffineCurve.typ @-> AffineCurve.typ @-> AffineCurve.typ
        @-> AffineCurve.typ @-> ScalarField.typ @-> ScalarField.typ
        @-> ScalarField.typ @-> ScalarField.typ @-> ScalarField.typ
        @-> ScalarField.typ @-> ScalarField.typ @-> ScalarField.typ
        @-> ScalarField.typ @-> ScalarField.typ @-> ScalarField.typ
        @-> ScalarField.typ @-> ScalarField.typ @-> ScalarField.typ
        @-> ScalarField.typ @-> ScalarField.typ @-> ScalarField.typ
        @-> ScalarField.typ @-> ScalarField.typ @-> ScalarField.typ
        @-> ScalarField.typ @-> ScalarField.typ @-> ScalarField.typ
        @-> returning typ )
    and add_finalizer = add_finalizer in
    fun ~primary_input ~w_comm ~za_comm ~zb_comm ~h1_comm ~g1_comm_0 ~g1_comm_1
        ~h2_comm ~g2_comm_0 ~g2_comm_1 ~h3_comm ~g3_comm_0 ~g3_comm_1 ~proof1
        ~proof2 ~proof3 ~sigma2 ~sigma3 ~w ~za ~zb ~h1 ~g1 ~h2 ~g2 ~h3 ~g3
        ~row_0 ~row_1 ~row_2 ~col_0 ~col_1 ~col_2 ~val_0 ~val_1 ~val_2 ~rc_0
        ~rc_1 ~rc_2 ->
      add_finalizer
        (make primary_input w_comm za_comm zb_comm h1_comm g1_comm_0 g1_comm_1
           h2_comm g2_comm_0 g2_comm_1 h3_comm g3_comm_0 g3_comm_1 proof1
           proof2 proof3 sigma2 sigma3 w za zb h1 g1 h2 g2 h3 g3 row_0 row_1
           row_2 col_0 col_1 col_2 val_0 val_1 val_2 rc_0 rc_1 rc_2)

  let f name f_typ add_finalizer =
    let%map f = foreign (prefix name) (typ @-> returning f_typ)
    and add_finalizer = add_finalizer in
    fun t -> add_finalizer (f t)

  let w_comm = f "w_comm" AffineCurve.typ AffineCurve.add_finalizer

  let za_comm = f "za_comm" AffineCurve.typ AffineCurve.add_finalizer

  let zb_comm = f "zb_comm" AffineCurve.typ AffineCurve.add_finalizer

  let h1_comm = f "h1_comm" AffineCurve.typ AffineCurve.add_finalizer

  let h2_comm = f "h2_comm" AffineCurve.typ AffineCurve.add_finalizer

  let h3_comm = f "h3_comm" AffineCurve.typ AffineCurve.add_finalizer

  module Commitment_with_degree_bound = struct
    include (
      struct
          type t = unit ptr

          let typ = ptr void
        end :
        Type )

    let prefix = with_prefix (P.prefix "commitment_with_degree_bound")

    let delete = foreign (prefix "delete") (typ @-> returning void)

    let add_finalizer =
      F.map delete ~f:(fun delete x ->
          Caml.Gc.finalise (bind_return ~f:delete) x ;
          x )

    (* Stub out delete to make sure we don't attempt to double-free. *)
    let delete : t -> unit = ignore

    let f i =
      let%map f = foreign (prefix i) (typ @-> returning AffineCurve.typ)
      and add_finalizer = AffineCurve.add_finalizer in
      fun t -> add_finalizer (f t)

    let f0 = f "0"

    let f1 = f "1"
  end

  let g1_comm_nocopy =
    f "g1_comm_nocopy" Commitment_with_degree_bound.typ
      Commitment_with_degree_bound.add_finalizer

  let g2_comm_nocopy =
    f "g2_comm_nocopy" Commitment_with_degree_bound.typ
      Commitment_with_degree_bound.add_finalizer

  let g3_comm_nocopy =
    f "g3_comm_nocopy" Commitment_with_degree_bound.typ
      Commitment_with_degree_bound.add_finalizer

  let w_eval = f "w_eval" ScalarField.typ ScalarField.add_finalizer

  let za_eval = f "za_eval" ScalarField.typ ScalarField.add_finalizer

  let zb_eval = f "zb_eval" ScalarField.typ ScalarField.add_finalizer

  let h1_eval = f "h1_eval" ScalarField.typ ScalarField.add_finalizer

  let g1_eval = f "g1_eval" ScalarField.typ ScalarField.add_finalizer

  let h2_eval = f "h2_eval" ScalarField.typ ScalarField.add_finalizer

  let g2_eval = f "g2_eval" ScalarField.typ ScalarField.add_finalizer

  let h3_eval = f "h3_eval" ScalarField.typ ScalarField.add_finalizer

  let g3_eval = f "g3_eval" ScalarField.typ ScalarField.add_finalizer

  let proof1 = f "proof1" AffineCurve.typ AffineCurve.add_finalizer

  let proof2 = f "proof2" AffineCurve.typ AffineCurve.add_finalizer

  let proof3 = f "proof3" AffineCurve.typ AffineCurve.add_finalizer

  let sigma2 = f "sigma2" ScalarField.typ ScalarField.add_finalizer

  let sigma3 = f "sigma3" ScalarField.typ ScalarField.add_finalizer

  let row_evals_nocopy = f "row_evals_nocopy" Evals.typ Evals.add_finalizer

  let col_evals_nocopy = f "col_evals_nocopy" Evals.typ Evals.add_finalizer

  let val_evals_nocopy = f "val_evals_nocopy" Evals.typ Evals.add_finalizer

  let rc_evals_nocopy = f "rc_evals_nocopy" Evals.typ Evals.add_finalizer
end

module Triple
    (F : Cstubs_applicative.Foreign_applicative)
    (P : Prefix)
    (Elt : Type_with_finalizer
           with type 'a result := 'a F.result
            and type 'a return := 'a F.return) =
struct
  include (
    struct
        type t = unit ptr

        let typ = ptr void
      end :
      Type )

  open F
  open F.Let_syntax

  let prefix = with_prefix (P.prefix "triple")

  let delete = foreign (prefix "delete") (typ @-> returning void)

  let add_finalizer =
    F.map delete ~f:(fun delete x ->
        Caml.Gc.finalise (bind_return ~f:delete) x ;
        x )

  (* Stub out delete to make sure we don't attempt to double-free. *)
  let delete : t -> unit = ignore

  let f i =
    let%map f = foreign (prefix i) (typ @-> returning Elt.typ)
    and add_finalizer = Elt.add_finalizer in
    fun t -> add_finalizer (f t)

  let f0 = f "0"

  let f1 = f "1"

  let f2 = f "2"
end

module Dlog_poly_comm
<<<<<<< HEAD
    (F : Cstubs_applicative.Foreign_applicative)
    (P : Prefix) (AffineCurve : sig
        module Underlying : Type

        include
          Type_with_finalizer
          with type 'a result := 'a F.result
           and type 'a return := 'a F.return
           and type t = Underlying.t ptr

        module Vector :
          Type_with_finalizer
          with type 'a result := 'a F.result
           and type 'a return := 'a F.return
    end) =
=======
    (P : Prefix)
    (AffineCurve : sig
        module Underlying : Type
        include Type with type t = Underlying.t ptr
        module Vector : Type
    end)
    (F : Ctypes.FOREIGN) =
>>>>>>> 079aa93e
struct
  include (
    struct
        type t = unit ptr

        let typ = ptr void
      end :
      Type )

  let prefix = P.prefix

  open F
  open F.Let_syntax

  let delete = foreign (prefix "delete") (typ @-> returning void)

  let add_finalizer =
    F.map delete ~f:(fun delete x ->
        Caml.Gc.finalise (bind_return ~f:delete) x ;
        x )

  (* Stub out delete to make sure we don't attempt to double-free. *)
  let delete : t -> unit = ignore

<<<<<<< HEAD
  let unshifted =
    let%map unshifted =
      foreign (prefix "unshifted") (typ @-> returning AffineCurve.Vector.typ)
    and add_finalizer = AffineCurve.Vector.add_finalizer in
    fun t -> add_finalizer (unshifted t)

  let shifted : (t -> AffineCurve.t option return) result =
    let%map shifted =
      foreign (prefix "shifted")
        (typ @-> returning (ptr_opt AffineCurve.Underlying.typ))
    and add_finalizer = AffineCurve.add_finalizer in
    fun t ->
      (* TODO: This is a mess.. *)
      let x = shifted t in
      map_return x ~f:(function
        | Some x_value ->
            add_finalizer (map_return x ~f:(fun _ -> x_value)) |> ignore
        | None ->
            () )
      |> ignore ;
      x

  let make : (AffineCurve.Vector.t -> AffineCurve.t option -> t return) result
      =
    let%map make =
      foreign (prefix "make")
        ( AffineCurve.Vector.typ
        @-> ptr_opt AffineCurve.Underlying.typ
        @-> returning typ )
    and add_finalizer = add_finalizer in
    fun x y -> add_finalizer (make x y)
=======
  let unshifted = foreign (prefix "unshifted") (typ @-> returning AffineCurve.Vector.typ)

  let shifted : (t -> AffineCurve.t option return) result =
    foreign (prefix "shifted") (typ @-> returning (ptr_opt AffineCurve.Underlying.typ))

  let make : (AffineCurve.Vector.t -> AffineCurve.t option -> t return) result =
    foreign (prefix "make")
      ( AffineCurve.Vector.typ @-> ptr_opt AffineCurve.Underlying.typ
      @-> returning typ )

  let delete = foreign (prefix "delete") (typ @-> returning void)
>>>>>>> 079aa93e
end

module Dlog_opening_proof
    (F : Cstubs_applicative.Foreign_applicative)
    (P : Prefix)
    (ScalarField : Type_with_finalizer
                   with type 'a result := 'a F.result
                    and type 'a return := 'a F.return) (AffineCurve : sig
        include
          Type_with_finalizer
          with type 'a result := 'a F.result
           and type 'a return := 'a F.return

        module Pair : sig
          module Vector :
            Type_with_finalizer
            with type 'a result := 'a F.result
             and type 'a return := 'a F.return
        end
    end) =
struct
  include (
    struct
        type t = unit ptr

        let typ = ptr void
      end :
      Type )

  let prefix = P.prefix

  open F
  open F.Let_syntax

  let lr =
    let%map lr =
      foreign (prefix "lr") (typ @-> returning AffineCurve.Pair.Vector.typ)
    and add_finalizer = AffineCurve.Pair.Vector.add_finalizer in
    fun t -> add_finalizer (lr t)

  let z1 =
    let%map z1 = foreign (prefix "z1") (typ @-> returning ScalarField.typ)
    and add_finalizer = ScalarField.add_finalizer in
    fun t -> add_finalizer (z1 t)

  let z2 =
    let%map z2 = foreign (prefix "z2") (typ @-> returning ScalarField.typ)
    and add_finalizer = ScalarField.add_finalizer in
    fun t -> add_finalizer (z2 t)

  let delta =
    let%map delta = foreign (prefix "delta") (typ @-> returning AffineCurve.typ)
    and add_finalizer = AffineCurve.add_finalizer in
    fun t -> add_finalizer (delta t)

  let sg =
    let%map sg = foreign (prefix "sg") (typ @-> returning AffineCurve.typ)
    and add_finalizer = AffineCurve.add_finalizer in
    fun t -> add_finalizer (sg t)

  let delete = foreign (prefix "delete") (typ @-> returning void)

  let add_finalizer =
    F.map delete ~f:(fun delete x ->
        Caml.Gc.finalise (bind_return ~f:delete) x ;
        x )

  (* Stub out delete to make sure we don't attempt to double-free. *)
  let delete : t -> unit = ignore
end

module Dlog_marlin_proof
    (F : Cstubs_applicative.Foreign_applicative)
    (P : Prefix) (AffineCurve : sig
        include Type

        module Vector : Type

        module Pair : sig
          include Type

          module Vector : Type
        end
    end)
    (ScalarField : Type_with_finalizer
                   with type 'a result := 'a F.result
                    and type 'a return := 'a F.return)
    (Index : Type)
    (VerifierIndex : Type)
    (ScalarFieldVector : Type_with_finalizer
                         with type 'a result := 'a F.result
                          and type 'a return := 'a F.return)
    (FieldVectorTriple : Type_with_finalizer
                         with type 'a result := 'a F.result
                          and type 'a return := 'a F.return)
    (OpeningProof : Type_with_finalizer
                    with type 'a result := 'a F.result
                     and type 'a return := 'a F.return)
    (PolyComm : Type_with_finalizer
                with type 'a result := 'a F.result
                 and type 'a return := 'a F.return) =
struct
  open F
  open F.Let_syntax

  let prefix = P.prefix

  module T :
    Type_with_finalizer
    with type 'a result := 'a F.result
     and type 'a return := 'a F.return = struct
    type t = unit ptr

    let typ = ptr void

    let delete = foreign (prefix "delete") (typ @-> returning void)

    let add_finalizer =
      F.map delete ~f:(fun delete x ->
          Caml.Gc.finalise (bind_return ~f:delete) x ;
          x )
  end

  include T

  (* Stub out delete to make sure we don't attempt to double-free. *)
  let delete : t -> unit = ignore

  module Vector = Vector (F) (P) (T)

  module Evaluations = struct
    let prefix = with_prefix (prefix "evaluations")

    module T :
      Type_with_finalizer
      with type 'a result := 'a F.result
       and type 'a return := 'a F.return = struct
      type t = unit ptr

      let typ = ptr void

      let delete = foreign (prefix "delete") (typ @-> returning void)

      let add_finalizer =
        F.map delete ~f:(fun delete x ->
            Caml.Gc.finalise (bind_return ~f:delete) x ;
            x )
    end

    (* Stub out delete to make sure we don't attempt to double-free. *)
    let delete : t -> unit = ignore

    include T

    let f s =
      let%map f = foreign (prefix s) (typ @-> returning ScalarFieldVector.typ)
      and add_finalizer = ScalarFieldVector.add_finalizer in
      fun t -> add_finalizer (f t)

    let w = f "w"

    let za = f "za"

    let zb = f "zb"

    let h1 = f "h1"

    let g1 = f "g1"

    let h2 = f "h2"

    let g2 = f "g2"

    let h3 = f "h3"

    let g3 = f "g3"

    let evals s =
      let%map f = foreign (prefix s) (typ @-> returning FieldVectorTriple.typ)
      and add_finalizer = FieldVectorTriple.add_finalizer in
      fun t -> add_finalizer (f t)

    let row_nocopy = evals "row_nocopy"

    let col_nocopy = evals "col_nocopy"

    let val_nocopy = evals "val_nocopy"

    let rc_nocopy = evals "rc_nocopy"

    module Triple =
      Triple
        (F)
        (struct
          let prefix = prefix
        end)
        (T)

    let make =
<<<<<<< HEAD
      let%map make =
        foreign (prefix "make")
          ( ScalarFieldVector.typ @-> ScalarFieldVector.typ
          @-> ScalarFieldVector.typ @-> ScalarFieldVector.typ
          @-> ScalarFieldVector.typ @-> ScalarFieldVector.typ
          @-> ScalarFieldVector.typ @-> ScalarFieldVector.typ
          @-> ScalarFieldVector.typ @-> ScalarFieldVector.typ
          @-> ScalarFieldVector.typ @-> ScalarFieldVector.typ
          @-> ScalarFieldVector.typ @-> ScalarFieldVector.typ
          @-> ScalarFieldVector.typ @-> ScalarFieldVector.typ
          @-> ScalarFieldVector.typ @-> ScalarFieldVector.typ
          @-> ScalarFieldVector.typ @-> ScalarFieldVector.typ
          @-> ScalarFieldVector.typ @-> returning typ )
      and add_finalizer = add_finalizer in
      fun ~w ~za ~zb ~h1 ~g1 ~h2 ~g2 ~h3 ~g3 ~row_0 ~row_1 ~row_2 ~col_0 ~col_1
          ~col_2 ~val_0 ~val_1 ~val_2 ~rc_0 ~rc_1 ~rc_2 ->
        add_finalizer
          (make w za zb h1 g1 h2 g2 h3 g3 row_0 row_1 row_2 col_0 col_1 col_2
             val_0 val_1 val_2 rc_0 rc_1 rc_2)
=======
      foreign (prefix "make")
        ( ScalarFieldVector.typ @-> ScalarFieldVector.typ @-> ScalarFieldVector.typ
        @-> ScalarFieldVector.typ @-> ScalarFieldVector.typ @-> ScalarFieldVector.typ
        @-> ScalarFieldVector.typ @-> ScalarFieldVector.typ @-> ScalarFieldVector.typ
        @-> ScalarFieldVector.typ @-> ScalarFieldVector.typ @-> ScalarFieldVector.typ
        @-> ScalarFieldVector.typ @-> ScalarFieldVector.typ @-> ScalarFieldVector.typ
        @-> ScalarFieldVector.typ @-> ScalarFieldVector.typ @-> ScalarFieldVector.typ
        @-> ScalarFieldVector.typ @-> ScalarFieldVector.typ @-> ScalarFieldVector.typ
        @-> returning typ )
>>>>>>> 079aa93e
  end

  let make =
<<<<<<< HEAD
    let%map make =
      foreign (prefix "make")
        ( ScalarFieldVector.typ @-> PolyComm.typ @-> PolyComm.typ
        @-> PolyComm.typ @-> PolyComm.typ @-> PolyComm.typ @-> PolyComm.typ
        @-> PolyComm.typ @-> PolyComm.typ @-> PolyComm.typ @-> ScalarField.typ
        @-> ScalarField.typ @-> AffineCurve.Pair.Vector.typ @-> ScalarField.typ
        @-> ScalarField.typ @-> AffineCurve.typ @-> AffineCurve.typ
        @-> Evaluations.typ @-> Evaluations.typ @-> Evaluations.typ
        @-> ScalarFieldVector.typ @-> AffineCurve.Vector.typ @-> returning typ
        )
    and add_finalizer = add_finalizer in
    fun ~primary_input ~w_comm ~za_comm ~zb_comm ~h1_comm ~g1_comm ~h2_comm
        ~g2_comm ~h3_comm ~g3_comm ~sigma2 ~sigma3 ~lr ~z1 ~z2 ~delta ~sg
        ~evals0 ~evals1 ~evals2 ~prev_challenges ~prev_sgs ->
      add_finalizer
        (make primary_input w_comm za_comm zb_comm h1_comm g1_comm h2_comm
           g2_comm h3_comm g3_comm sigma2 sigma3 lr z1 z2 delta sg evals0
           evals1 evals2 prev_challenges prev_sgs)
=======
    foreign (prefix "make")
      ( ScalarFieldVector.typ @-> PolyComm.typ @-> PolyComm.typ
      @-> PolyComm.typ @-> PolyComm.typ @-> PolyComm.typ
      @-> PolyComm.typ @-> PolyComm.typ @-> PolyComm.typ
      @-> PolyComm.typ @-> ScalarField.typ @-> ScalarField.typ
      @-> AffineCurve.Pair.Vector.typ @-> ScalarField.typ @-> ScalarField.typ
      @-> AffineCurve.typ @-> AffineCurve.typ @-> Evaluations.typ
      @-> Evaluations.typ @-> Evaluations.typ @-> ScalarFieldVector.typ
      @-> AffineCurve.Vector.typ @-> returning typ )
>>>>>>> 079aa93e

  let create =
    let%map create =
      foreign (prefix "create")
        ( Index.typ @-> ScalarFieldVector.typ @-> ScalarFieldVector.typ
        @-> ScalarFieldVector.typ @-> AffineCurve.Vector.typ @-> returning typ
        )
    and add_finalizer = add_finalizer in
    fun ~index ~primary_input ~auxiliary_input ~prev_challenges ~prev_sgs ->
      add_finalizer
        (create index primary_input auxiliary_input prev_challenges prev_sgs)

  let verify =
    foreign (prefix "verify")
      (VerifierIndex.typ @-> typ @-> returning bool)

  let batch_verify =
    foreign (prefix "batch_verify")
      (VerifierIndex.typ @-> Vector.typ @-> returning bool)

  let f name f_typ add_finalizer =
    let%map f = foreign (prefix name) (typ @-> returning f_typ)
    and add_finalizer = add_finalizer in
    fun t -> add_finalizer (f t)

  let w_comm = f "w_comm" PolyComm.typ PolyComm.add_finalizer

  let za_comm = f "za_comm" PolyComm.typ PolyComm.add_finalizer

  let zb_comm = f "zb_comm" PolyComm.typ PolyComm.add_finalizer

  let h1_comm = f "h1_comm" PolyComm.typ PolyComm.add_finalizer

  let h2_comm = f "h2_comm" PolyComm.typ PolyComm.add_finalizer

  let h3_comm = f "h3_comm" PolyComm.typ PolyComm.add_finalizer

  let g1_comm_nocopy = f "g1_comm_nocopy" PolyComm.typ PolyComm.add_finalizer

  let g2_comm_nocopy = f "g2_comm_nocopy" PolyComm.typ PolyComm.add_finalizer

  let g3_comm_nocopy = f "g3_comm_nocopy" PolyComm.typ PolyComm.add_finalizer

  let evals_nocopy =
    f "evals_nocopy" Evaluations.Triple.typ Evaluations.Triple.add_finalizer

  let proof = f "proof" OpeningProof.typ OpeningProof.add_finalizer

  let sigma2 = f "sigma2" ScalarField.typ ScalarField.add_finalizer

  let sigma3 = f "sigma3" ScalarField.typ ScalarField.add_finalizer
end

module Dlog_plonk_proof
    (F : Cstubs_applicative.Foreign_applicative)
    (P : Prefix) (AffineCurve : sig
        include Type

        module Vector : Type

        module Pair : sig
          include Type

          module Vector : Type
        end
    end)
    (ScalarField : Type_with_finalizer
                   with type 'a result := 'a F.result
                    and type 'a return := 'a F.return)
    (Index : Type)
    (VerifierIndex : Type)
    (ScalarFieldVector : Type)
    (FieldVectorPair : Type)
    (OpeningProof : Type_with_finalizer
                    with type 'a result := 'a F.result
                     and type 'a return := 'a F.return)
    (PolyComm : Type_with_finalizer
                with type 'a result := 'a F.result
                 and type 'a return := 'a F.return) =
struct
  open F
  open F.Let_syntax

  let prefix = P.prefix

  module T :
    Type_with_finalizer
    with type 'a result := 'a F.result
     and type 'a return := 'a F.return = struct
    type t = unit ptr

    let typ = ptr void

    let delete = foreign (prefix "delete") (typ @-> returning void)

    let add_finalizer =
      F.map delete ~f:(fun delete x ->
          Caml.Gc.finalise (bind_return ~f:delete) x ;
          x )
  end

  include T

  (* Stub out delete to make sure we don't attempt to double-free. *)
  let delete : t -> unit = ignore

  module Vector = Vector (F) (P) (T)

  module Evaluations = struct
    let prefix = with_prefix (prefix "evaluations")

    module T :
      Type_with_finalizer
      with type 'a result := 'a F.result
       and type 'a return := 'a F.return = struct
      type t = unit ptr

      let typ = ptr void

      let delete = foreign (prefix "delete") (typ @-> returning void)

      let add_finalizer =
        F.map delete ~f:(fun delete x ->
            Caml.Gc.finalise (bind_return ~f:delete) x ;
            x )
    end

    include T

    let f s =
      let%map f = foreign (prefix s) (typ @-> returning ScalarField.typ)
      and add_finalizer = ScalarField.add_finalizer in
      fun t -> add_finalizer (f t)

    let sigma1 = f "sigma1"

    let sigma2 = f "sigma2"

    let l = f "l"

    let r = f "r"

    let o = f "o"

    let z = f "z"

    let t = f "t"

    let f = f "f"

    module Pair =
      Pair
        (F)
        (struct
          let prefix = prefix
        end)
        (T)

    let make =
      let%map make =
        foreign (prefix "make")
          ( ScalarField.typ @-> ScalarField.typ @-> ScalarField.typ
          @-> ScalarField.typ @-> ScalarField.typ @-> ScalarField.typ
          @-> ScalarField.typ @-> ScalarField.typ @-> returning typ )
      and add_finalizer = add_finalizer in
      fun ~l ~r ~o ~z ~t ~f ~sigma1 ~sigma2 ->
        add_finalizer (make l r o z t f sigma1 sigma2)
  end

  let make =
    let%map make =
      foreign (prefix "make")
        ( ScalarFieldVector.typ @-> PolyComm.typ @-> PolyComm.typ
        @-> PolyComm.typ @-> PolyComm.typ @-> PolyComm.typ
        @-> AffineCurve.Pair.Vector.typ @-> PolyComm.typ @-> PolyComm.typ
        @-> AffineCurve.typ @-> AffineCurve.typ @-> Evaluations.typ
        @-> Evaluations.typ @-> returning typ )
    and add_finalizer = add_finalizer in
    fun ~primary_input ~l_comm ~r_comm ~o_comm ~z_comm ~t_comm ~lr ~z1 ~z2
        ~delta ~sg ~evals0 ~evals1 ->
      add_finalizer
        (make primary_input l_comm r_comm o_comm z_comm t_comm lr z1 z2 delta
           sg evals0 evals1)

  let create =
    let%map create =
      foreign (prefix "create")
        ( Index.typ @-> ScalarFieldVector.typ @-> ScalarFieldVector.typ
        @-> returning typ )
    and add_finalizer = add_finalizer in
    fun index primary_input auxiliary_input ->
      add_finalizer (create index primary_input auxiliary_input)

  let verify =
    foreign (prefix "verify") (VerifierIndex.typ @-> typ @-> returning bool)

  let batch_verify =
    foreign (prefix "batch_verify")
      (VerifierIndex.typ @-> Vector.typ @-> returning bool)

  let f name f_typ add_finalizer =
    let%map f = foreign (prefix name) (typ @-> returning f_typ)
    and add_finalizer = add_finalizer in
    fun t -> add_finalizer (f t)

  let l_comm = f "l_comm" PolyComm.typ PolyComm.add_finalizer

  let r_comm = f "r_comm" PolyComm.typ PolyComm.add_finalizer

  let o_comm = f "o_comm" PolyComm.typ PolyComm.add_finalizer

  let z_comm = f "z_comm" PolyComm.typ PolyComm.add_finalizer

  let t_comm = f "t_comm" PolyComm.typ PolyComm.add_finalizer

  let proof_comm = f "proof" OpeningProof.typ OpeningProof.add_finalizer
end

module Pairing_oracles
    (F : Cstubs_applicative.Foreign_applicative)
    (P : Prefix)
    (Field : Type_with_finalizer
             with type 'a result := 'a F.result
              and type 'a return := 'a F.return)
    (VerifierIndex : Type)
    (Proof : Type) =
struct
  include (
    struct
        type t = unit ptr

        let typ = ptr void
      end :
      Type )

  open F
  open F.Let_syntax

  let prefix = P.prefix

  let delete = foreign (prefix "delete") (typ @-> returning void)

  let add_finalizer =
    F.map delete ~f:(fun delete x ->
        Caml.Gc.finalise (bind_return ~f:delete) x ;
        x )

  (* Stub out delete to make sure we don't attempt to double-free. *)
  let delete : t -> unit = ignore

  let create =
    let%map create =
      foreign (prefix "create")
        (VerifierIndex.typ @-> Proof.typ @-> returning typ)
    and add_finalizer = add_finalizer in
    fun i proof -> add_finalizer (create i proof)

  let element name =
    let%map element = foreign (prefix name) (typ @-> returning Field.typ)
    and add_finalizer = Field.add_finalizer in
    fun t -> add_finalizer (element t)

  let alpha = element "alpha"

  let eta_a = element "eta_a"

  let eta_b = element "eta_b"

  let eta_c = element "eta_c"

  let beta1 = element "beta1"

  let beta2 = element "beta2"

  let beta3 = element "beta3"

  let r_k = element "r_k"

  let batch = element "batch"

  let r = element "r"

  let x_hat_beta1 = element "x_hat_beta1"

  let digest_before_evaluations = element "digest_before_evaluations"
end

module Dlog_oracles
    (F : Cstubs_applicative.Foreign_applicative)
    (P : Prefix) (Field : sig
        include
          Type_with_finalizer
          with type 'a result := 'a F.result
           and type 'a return := 'a F.return

        module Vector :
          Type_with_finalizer
          with type 'a result := 'a F.result
           and type 'a return := 'a F.return
    end)
    (VerifierIndex : Type)
    (Proof : Type)
    (FieldVectorTriple : Type_with_finalizer
                         with type 'a result := 'a F.result
                          and type 'a return := 'a F.return) =
struct
  open F
  open F.Let_syntax

  let prefix = P.prefix

  include (
    struct
        type t = unit ptr

        let typ = ptr void

        let delete = foreign (prefix "delete") (typ @-> returning void)

        let add_finalizer =
          F.map delete ~f:(fun delete x ->
              Caml.Gc.finalise (bind_return ~f:delete) x ;
              x )
      end :
      Type_with_finalizer
      with type 'a result := 'a F.result
       and type 'a return := 'a F.return )

  (* Stub out delete to make sure we don't attempt to double-free. *)
  let delete : t -> unit = ignore

  let create =
    let%map create =
      foreign (prefix "create")
        (VerifierIndex.typ @-> Proof.typ @-> returning typ)
    and add_finalizer = add_finalizer in
    fun i proof -> add_finalizer (create i proof)

  let element name =
    let%map element = foreign (prefix name) (typ @-> returning Field.typ)
    and add_finalizer = Field.add_finalizer in
    fun t -> add_finalizer (element t)

  let opening_prechallenges =
    let%map opening_prechallenges =
      foreign
        (prefix "opening_prechallenges")
        (typ @-> returning Field.Vector.typ)
    and add_finalizer = Field.Vector.add_finalizer in
    fun t -> add_finalizer (opening_prechallenges t)

  let alpha = element "alpha"

  let eta_a = element "eta_a"

  let eta_b = element "eta_b"

  let eta_c = element "eta_c"

  let beta1 = element "beta1"

  let beta2 = element "beta2"

  let beta3 = element "beta3"

  let polys = element "polys"

  let evals = element "evals"

  let x_hat_nocopy =
    let%map x_hat_nocopy =
      foreign (prefix "x_hat_nocopy") (typ @-> returning FieldVectorTriple.typ)
    and add_finalizer = FieldVectorTriple.add_finalizer in
    fun t -> add_finalizer (x_hat_nocopy t)

  let digest_before_evaluations = element "digest_before_evaluations"
end

module Dlog_plonk_oracles
    (F : Cstubs_applicative.Foreign_applicative)
    (P : Prefix) (Field : sig
        include
          Type_with_finalizer
          with type 'a result := 'a F.result
           and type 'a return := 'a F.return

        module Vector :
          Type_with_finalizer
          with type 'a result := 'a F.result
           and type 'a return := 'a F.return
    end)
    (VerifierIndex : Type)
    (Proof : Type)
    (FieldVectorTriple : Type) =
struct
  open F
  open F.Let_syntax

  let prefix = P.prefix

  include (
    struct
        type t = unit ptr

        let typ = ptr void

        let delete = foreign (prefix "delete") (typ @-> returning void)

        let add_finalizer =
          F.map delete ~f:(fun delete x ->
              Caml.Gc.finalise (bind_return ~f:delete) x ;
              x )
      end :
      Type_with_finalizer
      with type 'a result := 'a F.result
       and type 'a return := 'a F.return )

  (* Stub out delete to make sure we don't attempt to double-free. *)
  let delete : t -> unit = ignore

  let create =
    let%map create =
      foreign (prefix "create")
        (VerifierIndex.typ @-> Proof.typ @-> returning typ)
    and add_finalizer = add_finalizer in
    fun index proof -> add_finalizer (create index proof)

  let element name =
    let%map element = foreign (prefix name) (typ @-> returning Field.typ)
    and add_finalizer = Field.add_finalizer in
    fun t -> add_finalizer (element t)

  let opening_prechallenges =
    let%map opening_prechallenges =
      foreign
        (prefix "opening_prechallenges")
        (typ @-> returning Field.Vector.typ)
    and add_finalizer = Field.Vector.add_finalizer in
    fun t -> add_finalizer (opening_prechallenges t)

  let alpha = element "alpha"

  let beta = element "beta"

  let gamma = element "gamma"

  let zeta = element "zeta"

  let v = element "v"

  let u = element "u"

  let p_eval_1 = element "p_eval1"

  let p_eval_2 = element "p_eval2"
end

module Field
    (F : Cstubs_applicative.Foreign_applicative)
    (P : Prefix)
    (Bigint : Type_with_finalizer
              with type 'a result := 'a F.result
               and type 'a return := 'a F.return)
    (Usize_vector : Type) =
struct
  open F
  open F.Let_syntax

  let prefix = P.prefix

  module T :
    Type_with_finalizer
    with type 'a result := 'a F.result
     and type 'a return := 'a F.return = struct
    type t = unit ptr

    let typ = ptr void

    let delete = foreign (prefix "delete") (typ @-> returning void)

    let add_finalizer =
      F.map delete ~f:(fun delete x ->
          Caml.Gc.finalise (bind_return ~f:delete) x ;
          x )
  end

  include T

  (* Stub out delete to make sure we don't attempt to double-free. *)
  let delete : t -> unit = ignore

  let size_in_bits = foreign (prefix "size_in_bits") (void @-> returning int)

  let size =
    let%map size = foreign (prefix "size") (void @-> returning Bigint.typ)
    and add_finalizer = Bigint.add_finalizer in
    fun () -> add_finalizer (size ())

  let is_square = foreign (prefix "is_square") (typ @-> returning bool)

  let sqrt =
    let%map sqrt = foreign (prefix "sqrt") (typ @-> returning typ)
    and add_finalizer = add_finalizer in
    fun t -> add_finalizer (sqrt t)

  let random =
    let%map random = foreign (prefix "random") (void @-> returning typ)
    and add_finalizer = add_finalizer in
    fun () -> add_finalizer (random ())

  let of_int =
    let%map of_int = foreign (prefix "of_int") (uint64_t @-> returning typ)
    and add_finalizer = add_finalizer in
    fun i -> add_finalizer (of_int i)

  let to_string = foreign (prefix "to_string") (typ @-> returning string)

  let inv =
    let%map inv = foreign (prefix "inv") (typ @-> returning typ)
    and add_finalizer = add_finalizer in
    fun x -> add_finalizer (inv x)

  let square =
    let%map square = foreign (prefix "square") (typ @-> returning typ)
    and add_finalizer = add_finalizer in
    fun x -> add_finalizer (square x)

  let add =
    let%map add = foreign (prefix "add") (typ @-> typ @-> returning typ)
    and add_finalizer = add_finalizer in
    fun x y -> add_finalizer (add x y)

  let negate =
    let%map negate = foreign (prefix "negate") (typ @-> returning typ)
    and add_finalizer = add_finalizer in
    fun x -> add_finalizer (negate x)

  let mul =
    let%map mul = foreign (prefix "mul") (typ @-> typ @-> returning typ)
    and add_finalizer = add_finalizer in
    fun x y -> add_finalizer (mul x y)

  let div =
    let%map div = foreign (prefix "div") (typ @-> typ @-> returning typ)
    and add_finalizer = add_finalizer in
    fun x y -> add_finalizer (div x y)

  let sub =
    let%map sub = foreign (prefix "sub") (typ @-> typ @-> returning typ)
    and add_finalizer = add_finalizer in
    fun x y -> add_finalizer (sub x y)

  let mut_add = foreign (prefix "mut_add") (typ @-> typ @-> returning void)

  let mut_mul = foreign (prefix "mut_mul") (typ @-> typ @-> returning void)

  let mut_square = foreign (prefix "mut_square") (typ @-> returning void)

  let mut_sub = foreign (prefix "mut_sub") (typ @-> typ @-> returning void)

  let copy = foreign (prefix "copy") (typ @-> typ @-> returning void)

  let rng =
    let%map rng = foreign (prefix "rng") (int @-> returning typ)
    and add_finalizer = add_finalizer in
    fun i -> add_finalizer (rng i)

  let print = foreign (prefix "print") (typ @-> returning void)

  let equal = foreign (prefix "equal") (typ @-> typ @-> returning bool)

  let to_bigint =
    let%map to_bigint =
      foreign (prefix "to_bigint") (typ @-> returning Bigint.typ)
    and add_finalizer = Bigint.add_finalizer in
    fun x -> add_finalizer (to_bigint x)

  let of_bigint =
    let%map of_bigint =
      foreign (prefix "of_bigint") (Bigint.typ @-> returning typ)
    and add_finalizer = add_finalizer in
    fun x -> add_finalizer (of_bigint x)

  let to_bigint_raw =
    let%map to_bigint_raw =
      foreign (prefix "to_bigint_raw") (typ @-> returning Bigint.typ)
    and add_finalizer = Bigint.add_finalizer in
    fun x -> add_finalizer (to_bigint_raw x)

  let to_bigint_raw_noalloc =
    let%map to_bigint_raw_noalloc =
      foreign (prefix "to_bigint_raw_noalloc") (typ @-> returning Bigint.typ)
    in
    fun x ->
      let finalize _y =
        (* Hold a reference to [x] so that it doesn't get GC'd and deleted
           until this is also freed.
        *)
        ignore x
      in
      let y = to_bigint_raw_noalloc x in
      Caml.Gc.finalise finalize y ;
      y

  let of_bigint_raw =
    let%map of_bigint_raw =
      foreign (prefix "of_bigint_raw") (Bigint.typ @-> returning typ)
    and add_finalizer = add_finalizer in
    fun x -> add_finalizer (of_bigint_raw x)

<<<<<<< HEAD
  module Vector = struct
    module T =
      Vector
        (F)
        (struct
          let prefix = prefix
        end)
        (T)

    include T
    module Triple = Triple (F) (T) (T)
  end
=======
  module Vector =
    Vector (struct
        let prefix = prefix
      end)
      (T)
      (F)
>>>>>>> 079aa93e

  module Constraint_matrix = struct
    open F
    open F.Let_syntax

    module T : Type = struct
      type t = unit ptr

      let typ = ptr void
    end

    include T

    let prefix = with_prefix (prefix "constraint_matrix")

    let delete = foreign (prefix "delete") (typ @-> returning void)

    let add_finalizer =
      F.map delete ~f:(fun delete x ->
          Caml.Gc.finalise (bind_return ~f:delete) x ;
          x )

    (* Stub out delete to make sure we don't attempt to double-free. *)
    let delete : t -> unit = ignore

    let create =
      let%map create = foreign (prefix "create") (void @-> returning typ)
      and add_finalizer = add_finalizer in
      fun () -> add_finalizer (create ())

    let append_row =
      foreign (prefix "append_row")
        (typ @-> Usize_vector.typ @-> Vector.typ @-> returning void)
  end
end

module Plonk_gate_vector
    (F : Cstubs_applicative.Foreign_applicative)
    (P : Prefix)
    (Field_vector : Type) =
struct
  open F
  open F.Let_syntax

  let prefix = with_prefix (P.prefix "circuit_gate_vector")

  include (
    struct
        type t = unit ptr

        let typ = ptr void
      end :
      Type )

  let delete = foreign (prefix "delete") (typ @-> returning void)

  let add_finalizer =
    F.map delete ~f:(fun delete x ->
        Caml.Gc.finalise (bind_return ~f:delete) x ;
        x )

  (* Stub out delete to make sure we don't attempt to double-free. *)
  let delete : t -> unit = ignore

  let create =
    let%map create = foreign (prefix "create") (void @-> returning typ)
    and add_finalizer = add_finalizer in
    fun () -> add_finalizer (create ())

  let length = foreign (prefix "length") (typ @-> returning int)

  let push_gate gate_name =
    let%map push_gate =
      foreign
        (prefix (Printf.sprintf "push_%s" gate_name))
        ( typ @-> size_t @-> size_t @-> size_t @-> size_t @-> size_t @-> size_t
        @-> Field_vector.typ @-> returning void )
    in
    fun t ~l_index ~l_permutation ~r_index ~r_permutation ~o_index
        ~o_permutation v ->
      push_gate t l_index l_permutation r_index r_permutation o_index
        o_permutation v

  let push_zero = push_gate "zero"

  let push_generic = push_gate "generic"

  let push_poseidon = push_gate "poseidon"

  let push_add1 = push_gate "add1"

  let push_add2 = push_gate "add2"

  let push_vbmul1 = push_gate "vbmul1"

  let push_vbmul2 = push_gate "vbmul2"

  let push_vbmul3 = push_gate "vbmul3"

  let push_endomul1 = push_gate "endomul1"

  let push_endomul2 = push_gate "endomul2"

  let push_endomul3 = push_gate "endomul3"

  let push_endomul4 = push_gate "endomul4"
end

module Plonk_constraint_system
    (F : Cstubs_applicative.Foreign_applicative)
    (P : Prefix)
    (Plonk_gate_vector : Type) =
struct
  open F
  open F.Let_syntax

  include (
    struct
        type t = unit ptr

        let typ = ptr void
      end :
      Type )

  let prefix = with_prefix (P.prefix "constraint_system")

  let delete = foreign (prefix "delete") (typ @-> returning void)

  let add_finalizer =
    F.map delete ~f:(fun delete x ->
        Caml.Gc.finalise (bind_return ~f:delete) x ;
        x )

  (* Stub out delete to make sure we don't attempt to double-free. *)
  let delete : t -> unit = ignore

  let create =
    let%map create =
      foreign (prefix "create")
        (Plonk_gate_vector.typ @-> size_t @-> returning typ)
    and add_finalizer = add_finalizer in
    fun v public -> add_finalizer (create v public)
end

module Full (F : Cstubs_applicative.Foreign_applicative) = struct
  let zexe = with_prefix "zexe"

  module Bigint256 =
    Bigint
      (F)
      (struct
        let prefix = with_prefix (zexe "bigint256")
      end)

  module Bigint384 =
    Bigint
      (F)
      (struct
        let prefix = with_prefix (zexe "bigint384")
      end)

  module Usize_vector =
    Vector
      (F)
      (struct
        let prefix = with_prefix (zexe "usize")
      end)
      (struct
        type t = Unsigned.size_t

        let typ = size_t

        let add_finalizer = F.return Fn.id
      end)

<<<<<<< HEAD
  module Dlog_proof_system (Field : sig
    include
      Prefix_type_with_finalizer
      with type 'a result := 'a F.result
       and type 'a return := 'a F.return

    module Vector : sig
      include
        Prefix_type_with_finalizer
        with type 'a result := 'a F.result
         and type 'a return := 'a F.return

      module Triple :
        Type_with_finalizer
        with type 'a result := 'a F.result
         and type 'a return := 'a F.return
    end

    module Constraint_matrix : Type
  end) (Curve : sig
    include
      Prefix_type_with_finalizer
      with type 'a result := 'a F.result
       and type 'a return := 'a F.return

    module Affine : sig
      module Underlying : Type

      include
        Type_with_finalizer
        with type 'a result := 'a F.result
         and type 'a return := 'a F.return
         and type t = Underlying.t ptr

      module Vector :
        Type_with_finalizer
        with type 'a result := 'a F.result
         and type 'a return := 'a F.return

      module Pair : sig
        include Type

        module Vector :
          Type_with_finalizer
          with type 'a result := 'a F.result
           and type 'a return := 'a F.return
      end
    end
  end) =
  struct
    let prefix = Field.prefix
=======
  module Dlog_proof_system
      (Field: sig
         include Prefix_type
         module Vector:Prefix_type
         module Constraint_matrix:Type
       end)
      (Curve: sig
         include Prefix_type
         module Affine: sig
            module Underlying : Type
            include Type with type t = Underlying.t ptr
            module Vector: Type
           module Pair : sig
             include Type
             module Vector: Type
           end
          end
       end)
  = struct
    let prefix = Field.prefix 
>>>>>>> 079aa93e

    module Field_triple = Triple (F) (Field) (Field)

    module Field_vector_triple = Triple (Field.Vector) (Field.Vector) (F)

    module Field_opening_proof =
      Dlog_opening_proof
        (F)
        (struct
          let prefix = with_prefix (prefix "opening_proof")
        end)
        (Field)
        (Curve.Affine)

    module Field_poly_comm =
      Dlog_poly_comm
        (F)
        (struct
          let prefix = with_prefix (prefix "poly_comm")
        end)
        (Curve.Affine)

    module Field_urs = struct

      let prefix = with_prefix (prefix "urs")

      include (
        struct
            type t = unit ptr

            let typ = ptr void
          end :
          Type )

      open F
      open F.Let_syntax

      let delete = foreign (prefix "delete") (typ @-> returning void)

      let add_finalizer =
        F.map delete ~f:(fun delete x ->
            Caml.Gc.finalise (bind_return ~f:delete) x ;
            x )

      (* Stub out delete to make sure we don't attempt to double-free. *)
      let delete : t -> unit = ignore

      let create =
        let%map create =
          foreign (prefix "create")
            (size_t @-> size_t @-> size_t @-> returning typ)
        and add_finalizer = add_finalizer in
        fun depth public size -> add_finalizer (create depth public size)

      let read =
        let%map read = foreign (prefix "read") (string @-> returning typ)
        and add_finalizer = add_finalizer in
        fun path -> add_finalizer (read path)

      let write = foreign (prefix "write") (typ @-> string @-> returning void)

      let lagrange_commitment =
        let%map lagrange_commitment =
          foreign
            (prefix "lagrange_commitment")
            (typ @-> size_t @-> size_t @-> returning Field_poly_comm.typ)
        and add_finalizer = Field_poly_comm.add_finalizer in
        fun urs domain_size i ->
          add_finalizer (lagrange_commitment urs domain_size i)

      let commit_evaluations =
<<<<<<< HEAD
        let%map commit_evaluations =
          foreign
            (prefix "commit_evaluations")
            ( typ @-> size_t @-> Field.Vector.typ
            @-> returning Field_poly_comm.typ )
        and add_finalizer = Field_poly_comm.add_finalizer in
        fun urs domain_size evals ->
          add_finalizer (commit_evaluations urs domain_size evals)

      let h =
        let%map h = foreign (prefix "h") (typ @-> returning Curve.Affine.typ)
        and add_finalizer = Curve.Affine.add_finalizer in
        fun t -> add_finalizer (h t)
=======
        foreign
          (prefix "commit_evaluations")
          (typ @-> size_t @-> Field.Vector.typ @-> returning Field_poly_comm.typ)

      let h = foreign (prefix "h") (typ @-> returning Curve.Affine.typ)
>>>>>>> 079aa93e

      let b_poly_commitment =
        let%map b_poly_commitment =
          foreign
            (prefix "b_poly_commitment")
            (typ @-> Field.Vector.typ @-> returning Field_poly_comm.typ)
        and add_finalizer = Field_poly_comm.add_finalizer in
        fun urs chals -> add_finalizer (b_poly_commitment urs chals)
    end

    module Field_index =
      Index
        (F)
        (struct
          let prefix = with_prefix (prefix "index")
        end)
        (Field.Constraint_matrix)
        (Field_poly_comm)
        (Field_urs)

    module Field_verifier_index = struct
<<<<<<< HEAD
      include VerifierIndex
                (F)
                (struct
                  let prefix = with_prefix (prefix "verifier_index")
                end)
                (Field_index)
                (Field_urs)
                (Field_poly_comm)
=======
      include VerifierIndex (struct
          let prefix = with_prefix (prefix "verifier_index")
        end)
        (Field_index)
        (Field_urs)
        (Field_poly_comm)
        (F)
>>>>>>> 079aa93e

      open F
      open F.Let_syntax

<<<<<<< HEAD
      let read =
        let%map read =
          foreign (prefix "read") (Field_urs.typ @-> string @-> returning typ)
        and add_finalizer = add_finalizer in
        fun urs path -> add_finalizer (read urs path)
=======
      let read = foreign (prefix "read") (Field_urs.typ @-> string @-> returning typ)
>>>>>>> 079aa93e
    end

    module Field_proof =
      Dlog_marlin_proof
        (F)
        (struct
          let prefix = with_prefix (prefix "proof")
        end)
        (Curve.Affine)
        (Field)
        (Field_index)
        (Field_verifier_index)
        (Field.Vector)
        (Field_vector_triple)
        (Field_opening_proof)
        (Field_poly_comm)

    module Field_oracles =
      Dlog_oracles
        (F)
        (struct
          let prefix = with_prefix (prefix "oracles")
        end)
        (Field)
        (Field_verifier_index)
        (Field_proof)
<<<<<<< HEAD
        (Field.Vector.Triple)
=======
        (Field_vector_triple)
        (F)
>>>>>>> 079aa93e
  end

  module Plonk_dlog_proof_system
      (P : Prefix) (Field : sig
          include
            Prefix_type_with_finalizer
            with type 'a result := 'a F.result
             and type 'a return := 'a F.return

          module Vector : sig
            include
              Prefix_type_with_finalizer
              with type 'a result := 'a F.result
               and type 'a return := 'a F.return

            module Triple :
              Type_with_finalizer
              with type 'a result := 'a F.result
               and type 'a return := 'a F.return
          end
      end) (Curve : sig
        include Prefix_type

        module Affine : sig
          module Underlying : Type

          include
            Type_with_finalizer
            with type 'a result := 'a F.result
             and type 'a return := 'a F.return
             and type t = Underlying.t ptr

          module Vector :
            Type_with_finalizer
            with type 'a result := 'a F.result
             and type 'a return := 'a F.return

          module Pair : sig
            include
              Type_with_finalizer
              with type 'a result := 'a F.result
               and type 'a return := 'a F.return

            module Vector :
              Type_with_finalizer
              with type 'a result := 'a F.result
               and type 'a return := 'a F.return
          end
        end
      end) =
  struct
    let prefix = Field.prefix

    module Field_triple = Triple (F) (Field) (Field)

    module Field_opening_proof =
      Dlog_opening_proof
        (F)
        (struct
          let prefix = with_prefix (P.prefix "opening_proof")
        end)
        (Field)
        (Curve.Affine)

    module Field_poly_comm =
      Dlog_poly_comm
        (F)
        (struct
          let prefix = with_prefix (prefix "poly_comm")
        end)
        (Curve.Affine)

    module Field_urs = struct
      let prefix = with_prefix (prefix "urs")

      include (
        struct
            type t = unit ptr

            let typ = ptr void
          end :
          Type )

      open F
      open F.Let_syntax

      let delete = foreign (prefix "delete") (typ @-> returning void)

      let add_finalizer =
        F.map delete ~f:(fun delete x ->
            Caml.Gc.finalise (bind_return ~f:delete) x ;
            x )

      (* Stub out delete to make sure we don't attempt to double-free. *)
      let delete : t -> unit = ignore

      let create =
        let%map create =
          foreign (prefix "create")
            (size_t @-> size_t @-> size_t @-> returning typ)
        and add_finalizer = add_finalizer in
        fun depth public size -> add_finalizer (create depth public size)

      let read =
        let%map read = foreign (prefix "read") (string @-> returning typ)
        and add_finalizer = add_finalizer in
        fun path -> add_finalizer (read path)

      let write = foreign (prefix "write") (typ @-> string @-> returning void)

      let lagrange_commitment =
        let%map lagrange_commitment =
          foreign
            (prefix "lagrange_commitment")
            (typ @-> size_t @-> size_t @-> returning Field_poly_comm.typ)
        and add_finalizer = Field_poly_comm.add_finalizer in
        fun urs domain_size i ->
          add_finalizer (lagrange_commitment urs domain_size i)

      let commit_evaluations =
        let%map commit_evaluations =
          foreign
            (prefix "commit_evaluations")
            ( typ @-> size_t @-> Field.Vector.typ
            @-> returning Field_poly_comm.typ )
        and add_finalizer = Field_poly_comm.add_finalizer in
        fun urs domain_size evals ->
          add_finalizer (commit_evaluations urs domain_size evals)

      let h =
        let%map h = foreign (prefix "h") (typ @-> returning Curve.Affine.typ)
        and add_finalizer = Curve.Affine.add_finalizer in
        fun urs -> add_finalizer (h urs)

      let batch_accumulator_check =
        foreign
          (prefix "batch_accumulator_check")
          ( typ @-> Curve.Affine.Vector.typ @-> Field.Vector.typ
          @-> returning bool )

      let b_poly_commitment =
        let%map b_poly_commitment =
          foreign
            (prefix "b_poly_commitment")
            (typ @-> Field.Vector.typ @-> returning Field_poly_comm.typ)
        and add_finalizer = Field_poly_comm.add_finalizer in
        fun urs chals -> add_finalizer (b_poly_commitment urs chals)
    end

    module Gate_vector = Plonk_gate_vector (F) (P) (Field.Vector)
    module Constraint_system = Plonk_constraint_system (F) (P) (Gate_vector)

    module Field_index =
      Plonk_index
        (F)
        (struct
          let prefix = with_prefix (P.prefix "index")
        end)
        (Constraint_system)
        (Field_poly_comm)
        (Field_urs)

    module Field_verifier_index =
      PlonkVerifierIndex
        (F)
        (struct
          let prefix = with_prefix (P.prefix "verifier_index")
        end)
        (Field_index)
        (Field_urs)
        (Field_poly_comm)
        (Field)

    module Field_proof =
      Dlog_plonk_proof
        (F)
        (struct
          let prefix = with_prefix (P.prefix "proof")
        end)
        (Curve.Affine)
        (Field)
        (Field_index)
        (Field_verifier_index)
        (Field.Vector)
        (Field.Vector.Triple)
        (Field_opening_proof)
        (Field_poly_comm)

    module Field_oracles =
      Dlog_oracles
        (F)
        (struct
          let prefix = with_prefix (prefix "oracles")
        end)
        (Field)
        (Field_verifier_index)
        (Field_proof)
        (Field.Vector.Triple)
  end

  module Tweedle = struct
    let prefix = with_prefix (zexe "tweedle")

    module Fp =
      Field
        (F)
        (struct
          let prefix = with_prefix (prefix "fp")
        end)
        (Bigint256)
        (Usize_vector)

    module Fq =
      Field
        (F)
        (struct
          let prefix = with_prefix (prefix "fq")
        end)
        (Bigint256)
        (Usize_vector)

    module Dum = struct
      module Field = Fq

<<<<<<< HEAD
      module Curve =
        Curve
          (F)
          (struct
            let prefix = with_prefix (prefix "dum")
          end)
          (Fp)
          (Fq)
=======
      module Curve = Curve (struct
          let prefix = with_prefix (prefix "dum")
        end)
        (Fp)
        (Fq)
        (F)
>>>>>>> 079aa93e

      module Plonk =
        Plonk_dlog_proof_system (struct
            let prefix = with_prefix (prefix "plonk_fq")
          end)
          (Field)
          (Curve)

      include Dlog_proof_system (Field) (Curve)
    end

    module Dee = struct
      module Field = Fp

      module Curve =
        Curve
          (F)
          (struct
            let prefix = with_prefix (prefix "dee")
          end)
          (Fq)
          (Fp)

      module Plonk =
        Plonk_dlog_proof_system (struct
            let prefix = with_prefix (prefix "plonk_fp")
          end)
          (Field)
          (Curve)

      include Dlog_proof_system (Field) (Curve)
    end

    module Endo = struct
      let endo typ add_finalizer which =
        let open F in
        let open F.Let_syntax in
        let%map endo = foreign (prefix which) (void @-> returning typ)
        and add_finalizer = add_finalizer in
        fun () -> add_finalizer (endo ())

      module Dee = struct
<<<<<<< HEAD
        let base = endo Fq.typ Fq.add_finalizer "fp_endo_base"

        let scalar = endo Fp.typ Fp.add_finalizer "fp_endo_scalar"
      end

      module Dum = struct
        let base = endo Fp.typ Fp.add_finalizer "fq_endo_base"

        let scalar = endo Fq.typ Fq.add_finalizer "fq_endo_scalar"
=======
        let base = endo Fq.typ "fp_endo_base"
        let scalar = endo Fp.typ "fp_endo_scalar"
      end

      module Dum = struct
        let base = endo Fp.typ "fq_endo_base"
        let scalar = endo Fq.typ "fq_endo_scalar"
>>>>>>> 079aa93e
      end
    end
  end

  module Bn382 = struct
    let prefix = with_prefix (zexe "bn382")

    module Fp =
      Field
        (F)
        (struct
          let prefix = with_prefix (prefix "fp")
        end)
        (Bigint384)
        (Usize_vector)

    module Fq =
      Field
        (F)
        (struct
          let prefix = with_prefix (prefix "fq")
        end)
        (Bigint384)
        (Usize_vector)

    module G =
      Curve
        (F)
        (struct
          let prefix = with_prefix (prefix "g")
        end)
        (Fp)
        (Fq)

    module G1 =
      Curve
        (F)
        (struct
          let prefix = with_prefix (prefix "g1")
        end)
        (Fq)
        (Fp)

    module Fp_urs = struct
      let prefix = with_prefix (prefix "fp_urs")

      include URS
                (F)
                (struct
                  let prefix = prefix
                end)
                (G1.Affine)
                (Fp.Vector)

      open F
      open F.Let_syntax

      let dummy_opening_check =
        let%map dummy_opening_check =
          foreign
            (prefix "dummy_opening_check")
            (typ @-> returning G1.Affine.Pair.typ)
        and add_finalizer = G1.Affine.Pair.add_finalizer in
        fun t -> add_finalizer (dummy_opening_check t)

      let dummy_degree_bound_checks =
        let%map dummy_degree_bound_checks =
          foreign
            (prefix "dummy_degree_bound_checks")
            (typ @-> Usize_vector.typ @-> returning G1.Affine.Vector.typ)
        and add_finalizer = G1.Affine.Vector.add_finalizer in
        fun t v -> add_finalizer (dummy_degree_bound_checks t v)
    end

    module Fp_index =
      Index
        (F)
        (struct
          let prefix = with_prefix (prefix "fp_index")
        end)
        (Fp.Constraint_matrix)
        (G1.Affine)
        (Fp_urs)

    module Fp_verifier_index = struct
<<<<<<< HEAD
      include VerifierIndex
                (F)
                (struct
                  let prefix = with_prefix (prefix "fp_verifier_index")
                end)
                (Fp_index)
                (Fp_urs)
                (G1.Affine)
=======
      include VerifierIndex (struct
          let prefix = with_prefix (prefix "fp_verifier_index")
        end)
        (Fp_index)
        (Fp_urs)
        (G1.Affine)
        (F)
>>>>>>> 079aa93e

      open F
      open F.Let_syntax

      let read =
        let%map read = foreign (prefix "read") (string @-> returning typ)
        and add_finalizer = add_finalizer in
        fun path -> add_finalizer (read path)
    end

    module Fp_proof =
      Pairing_marlin_proof
        (F)
        (struct
          let prefix = with_prefix (prefix "fp_proof")
        end)
        (G1.Affine)
        (Fp)
        (Fp_index)
        (Fp_verifier_index)
        (Fp.Vector)

    module Fp_oracles =
      Pairing_oracles
        (F)
        (struct
          let prefix = with_prefix (prefix "fp_oracles")
        end)
        (Fp)
        (Fp_verifier_index)
        (Fp_proof)

    module Fq_triple = Triple (F) (Fq) (Fq)

    module Fq_vector_triple = Triple (Fq.Vector) (Fq.Vector) (F)

    module Fq_opening_proof =
      Dlog_opening_proof
        (F)
        (struct
          let prefix = with_prefix (prefix "fq_opening_proof")
        end)
        (Fq)
        (G.Affine)

    module Fq_poly_comm =
      Dlog_poly_comm
        (F)
        (struct
          let prefix = with_prefix (prefix "fq_poly_comm")
        end)
        (G.Affine)

    module Fq_urs = struct

      let prefix = with_prefix (prefix "fq_urs")

      include (
        struct
            type t = unit ptr

            let typ = ptr void
          end :
          Type )

      open F
      open F.Let_syntax

      let delete = foreign (prefix "delete") (typ @-> returning void)

      let add_finalizer =
        F.map delete ~f:(fun delete x ->
            Caml.Gc.finalise (bind_return ~f:delete) x ;
            x )

      (* Stub out delete to make sure we don't attempt to double-free. *)
      let delete : t -> unit = ignore

      let create =
        let%map create =
          foreign (prefix "create")
            (size_t @-> size_t @-> size_t @-> returning typ)
        and add_finalizer = add_finalizer in
        fun depth public size -> add_finalizer (create depth public size)

      let read =
        let%map read = foreign (prefix "read") (string @-> returning typ)
        and add_finalizer = add_finalizer in
        fun path -> add_finalizer (read path)

      let write = foreign (prefix "write") (typ @-> string @-> returning void)

      let lagrange_commitment =
        let%map lagrange_commitment =
          foreign
            (prefix "lagrange_commitment")
            (typ @-> size_t @-> size_t @-> returning Fq_poly_comm.typ)
        and add_finalizer = Fq_poly_comm.add_finalizer in
        fun urs domain_size i ->
          add_finalizer (lagrange_commitment urs domain_size i)

      let commit_evaluations =
        let%map commit_evaluations =
          foreign
            (prefix "commit_evaluations")
            (typ @-> size_t @-> Fq.Vector.typ @-> returning Fq_poly_comm.typ)
        and add_finalizer = Fq_poly_comm.add_finalizer in
        fun urs domain_size evals ->
          add_finalizer (commit_evaluations urs domain_size evals)

      let h =
        let%map h = foreign (prefix "h") (typ @-> returning G.Affine.typ)
        and add_finalizer = G.Affine.add_finalizer in
        fun urs -> add_finalizer (h urs)

      let b_poly_commitment =
        let%map b_poly_commitment =
          foreign
            (prefix "b_poly_commitment")
            (typ @-> Fq.Vector.typ @-> returning Fq_poly_comm.typ)
        and add_finalizer = Fq_poly_comm.add_finalizer in
        fun urs chals -> add_finalizer (b_poly_commitment urs chals)
    end

    module Fq_index =
      Index
        (F)
        (struct
          let prefix = with_prefix (prefix "fq_index")
        end)
        (Fq.Constraint_matrix)
        (Fq_poly_comm)
        (Fq_urs)

    module Fq_verifier_index = struct
<<<<<<< HEAD
      include VerifierIndex
                (F)
                (struct
                  let prefix = with_prefix (prefix "fq_verifier_index")
                end)
                (Fq_index)
                (Fq_urs)
                (Fq_poly_comm)
=======
      include VerifierIndex (struct
          let prefix = with_prefix (prefix "fq_verifier_index")
        end)
        (Fq_index)
        (Fq_urs)
        (Fq_poly_comm)
        (F)
>>>>>>> 079aa93e

      open F
      open F.Let_syntax

<<<<<<< HEAD
      let read =
        let%map read =
          foreign (prefix "read") (Fq_urs.typ @-> string @-> returning typ)
        and add_finalizer = add_finalizer in
        fun urs path -> add_finalizer (read urs path)
=======
      let read = foreign (prefix "read") (Fq_urs.typ @-> string @-> returning typ)
>>>>>>> 079aa93e
    end

    module Fq_proof =
      Dlog_marlin_proof
        (F)
        (struct
          let prefix = with_prefix (prefix "fq_proof")
        end)
        (G.Affine)
        (Fq)
        (Fq_index)
        (Fq_verifier_index)
        (Fq.Vector)
        (Fq_vector_triple)
        (Fq_opening_proof)
        (Fq_poly_comm)

    module Fq_oracles =
      Dlog_oracles
        (F)
        (struct
          let prefix = with_prefix (prefix "fq_oracles")
        end)
        (Fq)
        (Fq_verifier_index)
        (Fq_proof)
<<<<<<< HEAD
        (Fq.Vector.Triple)
=======
        (Fq_vector_triple)
        (F)
>>>>>>> 079aa93e

    module Endo = struct
      let endo typ add_finalizer which =
        let open F in
        let open F.Let_syntax in
        let%map endo = foreign (prefix which) (void @-> returning typ)
        and add_finalizer = add_finalizer in
        fun () -> add_finalizer (endo ())

      module Pairing = struct
<<<<<<< HEAD
        let base = endo Fq.typ Fq.add_finalizer "fp_endo_base"

        let scalar = endo Fp.typ Fp.add_finalizer "fp_endo_scalar"
      end

      module Dlog = struct
        let base = endo Fp.typ Fp.add_finalizer "fq_endo_base"

        let scalar = endo Fq.typ Fq.add_finalizer "fq_endo_scalar"
=======
        let base = endo Fq.typ "fp_endo_base"
        let scalar = endo Fp.typ "fp_endo_scalar"
      end

      module Dlog = struct
        let base = endo Fp.typ "fq_endo_base"
        let scalar = endo Fq.typ "fq_endo_scalar"
>>>>>>> 079aa93e
      end
    end

    let batch_pairing_check =
      let open F in
      foreign
        (prefix "batch_pairing_check")
        ( Fp_urs.typ @-> Usize_vector.typ @-> G1.Affine.Vector.typ
        @-> G1.Affine.Vector.typ @-> G1.Affine.Vector.typ
        @-> G1.Affine.Vector.typ @-> returning bool )
  end
  include Bn382
end<|MERGE_RESOLUTION|>--- conflicted
+++ resolved
@@ -809,7 +809,6 @@
   let delete : t -> unit = ignore
 
   let create =
-<<<<<<< HEAD
     let%map create =
       foreign (prefix "create")
         ( Index.typ @-> ScalarFieldVector.typ @-> ScalarFieldVector.typ
@@ -817,10 +816,6 @@
     and add_finalizer = add_finalizer in
     fun i primary_input auxiliary_input ->
       add_finalizer (create i primary_input auxiliary_input)
-=======
-    foreign (prefix "create")
-      (Index.typ @-> ScalarFieldVector.typ @-> ScalarFieldVector.typ @-> returning typ)
->>>>>>> 079aa93e
 
   let verify =
     foreign (prefix "verify")
@@ -999,7 +994,6 @@
 end
 
 module Dlog_poly_comm
-<<<<<<< HEAD
     (F : Cstubs_applicative.Foreign_applicative)
     (P : Prefix) (AffineCurve : sig
         module Underlying : Type
@@ -1015,15 +1009,6 @@
           with type 'a result := 'a F.result
            and type 'a return := 'a F.return
     end) =
-=======
-    (P : Prefix)
-    (AffineCurve : sig
-        module Underlying : Type
-        include Type with type t = Underlying.t ptr
-        module Vector : Type
-    end)
-    (F : Ctypes.FOREIGN) =
->>>>>>> 079aa93e
 struct
   include (
     struct
@@ -1048,7 +1033,6 @@
   (* Stub out delete to make sure we don't attempt to double-free. *)
   let delete : t -> unit = ignore
 
-<<<<<<< HEAD
   let unshifted =
     let%map unshifted =
       foreign (prefix "unshifted") (typ @-> returning AffineCurve.Vector.typ)
@@ -1080,19 +1064,6 @@
         @-> returning typ )
     and add_finalizer = add_finalizer in
     fun x y -> add_finalizer (make x y)
-=======
-  let unshifted = foreign (prefix "unshifted") (typ @-> returning AffineCurve.Vector.typ)
-
-  let shifted : (t -> AffineCurve.t option return) result =
-    foreign (prefix "shifted") (typ @-> returning (ptr_opt AffineCurve.Underlying.typ))
-
-  let make : (AffineCurve.Vector.t -> AffineCurve.t option -> t return) result =
-    foreign (prefix "make")
-      ( AffineCurve.Vector.typ @-> ptr_opt AffineCurve.Underlying.typ
-      @-> returning typ )
-
-  let delete = foreign (prefix "delete") (typ @-> returning void)
->>>>>>> 079aa93e
 end
 
 module Dlog_opening_proof
@@ -1292,7 +1263,6 @@
         (T)
 
     let make =
-<<<<<<< HEAD
       let%map make =
         foreign (prefix "make")
           ( ScalarFieldVector.typ @-> ScalarFieldVector.typ
@@ -1312,21 +1282,9 @@
         add_finalizer
           (make w za zb h1 g1 h2 g2 h3 g3 row_0 row_1 row_2 col_0 col_1 col_2
              val_0 val_1 val_2 rc_0 rc_1 rc_2)
-=======
-      foreign (prefix "make")
-        ( ScalarFieldVector.typ @-> ScalarFieldVector.typ @-> ScalarFieldVector.typ
-        @-> ScalarFieldVector.typ @-> ScalarFieldVector.typ @-> ScalarFieldVector.typ
-        @-> ScalarFieldVector.typ @-> ScalarFieldVector.typ @-> ScalarFieldVector.typ
-        @-> ScalarFieldVector.typ @-> ScalarFieldVector.typ @-> ScalarFieldVector.typ
-        @-> ScalarFieldVector.typ @-> ScalarFieldVector.typ @-> ScalarFieldVector.typ
-        @-> ScalarFieldVector.typ @-> ScalarFieldVector.typ @-> ScalarFieldVector.typ
-        @-> ScalarFieldVector.typ @-> ScalarFieldVector.typ @-> ScalarFieldVector.typ
-        @-> returning typ )
->>>>>>> 079aa93e
   end
 
   let make =
-<<<<<<< HEAD
     let%map make =
       foreign (prefix "make")
         ( ScalarFieldVector.typ @-> PolyComm.typ @-> PolyComm.typ
@@ -1345,17 +1303,6 @@
         (make primary_input w_comm za_comm zb_comm h1_comm g1_comm h2_comm
            g2_comm h3_comm g3_comm sigma2 sigma3 lr z1 z2 delta sg evals0
            evals1 evals2 prev_challenges prev_sgs)
-=======
-    foreign (prefix "make")
-      ( ScalarFieldVector.typ @-> PolyComm.typ @-> PolyComm.typ
-      @-> PolyComm.typ @-> PolyComm.typ @-> PolyComm.typ
-      @-> PolyComm.typ @-> PolyComm.typ @-> PolyComm.typ
-      @-> PolyComm.typ @-> ScalarField.typ @-> ScalarField.typ
-      @-> AffineCurve.Pair.Vector.typ @-> ScalarField.typ @-> ScalarField.typ
-      @-> AffineCurve.typ @-> AffineCurve.typ @-> Evaluations.typ
-      @-> Evaluations.typ @-> Evaluations.typ @-> ScalarFieldVector.typ
-      @-> AffineCurve.Vector.typ @-> returning typ )
->>>>>>> 079aa93e
 
   let create =
     let%map create =
@@ -1966,7 +1913,6 @@
     and add_finalizer = add_finalizer in
     fun x -> add_finalizer (of_bigint_raw x)
 
-<<<<<<< HEAD
   module Vector = struct
     module T =
       Vector
@@ -1979,14 +1925,6 @@
     include T
     module Triple = Triple (F) (T) (T)
   end
-=======
-  module Vector =
-    Vector (struct
-        let prefix = prefix
-      end)
-      (T)
-      (F)
->>>>>>> 079aa93e
 
   module Constraint_matrix = struct
     open F
@@ -2162,7 +2100,6 @@
         let add_finalizer = F.return Fn.id
       end)
 
-<<<<<<< HEAD
   module Dlog_proof_system (Field : sig
     include
       Prefix_type_with_finalizer
@@ -2214,28 +2151,6 @@
   end) =
   struct
     let prefix = Field.prefix
-=======
-  module Dlog_proof_system
-      (Field: sig
-         include Prefix_type
-         module Vector:Prefix_type
-         module Constraint_matrix:Type
-       end)
-      (Curve: sig
-         include Prefix_type
-         module Affine: sig
-            module Underlying : Type
-            include Type with type t = Underlying.t ptr
-            module Vector: Type
-           module Pair : sig
-             include Type
-             module Vector: Type
-           end
-          end
-       end)
-  = struct
-    let prefix = Field.prefix 
->>>>>>> 079aa93e
 
     module Field_triple = Triple (F) (Field) (Field)
 
@@ -2307,7 +2222,6 @@
           add_finalizer (lagrange_commitment urs domain_size i)
 
       let commit_evaluations =
-<<<<<<< HEAD
         let%map commit_evaluations =
           foreign
             (prefix "commit_evaluations")
@@ -2321,13 +2235,6 @@
         let%map h = foreign (prefix "h") (typ @-> returning Curve.Affine.typ)
         and add_finalizer = Curve.Affine.add_finalizer in
         fun t -> add_finalizer (h t)
-=======
-        foreign
-          (prefix "commit_evaluations")
-          (typ @-> size_t @-> Field.Vector.typ @-> returning Field_poly_comm.typ)
-
-      let h = foreign (prefix "h") (typ @-> returning Curve.Affine.typ)
->>>>>>> 079aa93e
 
       let b_poly_commitment =
         let%map b_poly_commitment =
@@ -2349,7 +2256,6 @@
         (Field_urs)
 
     module Field_verifier_index = struct
-<<<<<<< HEAD
       include VerifierIndex
                 (F)
                 (struct
@@ -2358,28 +2264,15 @@
                 (Field_index)
                 (Field_urs)
                 (Field_poly_comm)
-=======
-      include VerifierIndex (struct
-          let prefix = with_prefix (prefix "verifier_index")
-        end)
-        (Field_index)
-        (Field_urs)
-        (Field_poly_comm)
-        (F)
->>>>>>> 079aa93e
 
       open F
       open F.Let_syntax
 
-<<<<<<< HEAD
       let read =
         let%map read =
           foreign (prefix "read") (Field_urs.typ @-> string @-> returning typ)
         and add_finalizer = add_finalizer in
         fun urs path -> add_finalizer (read urs path)
-=======
-      let read = foreign (prefix "read") (Field_urs.typ @-> string @-> returning typ)
->>>>>>> 079aa93e
     end
 
     module Field_proof =
@@ -2406,12 +2299,7 @@
         (Field)
         (Field_verifier_index)
         (Field_proof)
-<<<<<<< HEAD
         (Field.Vector.Triple)
-=======
-        (Field_vector_triple)
-        (F)
->>>>>>> 079aa93e
   end
 
   module Plonk_dlog_proof_system
@@ -2636,7 +2524,6 @@
     module Dum = struct
       module Field = Fq
 
-<<<<<<< HEAD
       module Curve =
         Curve
           (F)
@@ -2645,14 +2532,6 @@
           end)
           (Fp)
           (Fq)
-=======
-      module Curve = Curve (struct
-          let prefix = with_prefix (prefix "dum")
-        end)
-        (Fp)
-        (Fq)
-        (F)
->>>>>>> 079aa93e
 
       module Plonk =
         Plonk_dlog_proof_system (struct
@@ -2695,7 +2574,6 @@
         fun () -> add_finalizer (endo ())
 
       module Dee = struct
-<<<<<<< HEAD
         let base = endo Fq.typ Fq.add_finalizer "fp_endo_base"
 
         let scalar = endo Fp.typ Fp.add_finalizer "fp_endo_scalar"
@@ -2705,15 +2583,6 @@
         let base = endo Fp.typ Fp.add_finalizer "fq_endo_base"
 
         let scalar = endo Fq.typ Fq.add_finalizer "fq_endo_scalar"
-=======
-        let base = endo Fq.typ "fp_endo_base"
-        let scalar = endo Fp.typ "fp_endo_scalar"
-      end
-
-      module Dum = struct
-        let base = endo Fp.typ "fq_endo_base"
-        let scalar = endo Fq.typ "fq_endo_scalar"
->>>>>>> 079aa93e
       end
     end
   end
@@ -2799,7 +2668,6 @@
         (Fp_urs)
 
     module Fp_verifier_index = struct
-<<<<<<< HEAD
       include VerifierIndex
                 (F)
                 (struct
@@ -2808,15 +2676,6 @@
                 (Fp_index)
                 (Fp_urs)
                 (G1.Affine)
-=======
-      include VerifierIndex (struct
-          let prefix = with_prefix (prefix "fp_verifier_index")
-        end)
-        (Fp_index)
-        (Fp_urs)
-        (G1.Affine)
-        (F)
->>>>>>> 079aa93e
 
       open F
       open F.Let_syntax
@@ -2952,7 +2811,6 @@
         (Fq_urs)
 
     module Fq_verifier_index = struct
-<<<<<<< HEAD
       include VerifierIndex
                 (F)
                 (struct
@@ -2961,28 +2819,15 @@
                 (Fq_index)
                 (Fq_urs)
                 (Fq_poly_comm)
-=======
-      include VerifierIndex (struct
-          let prefix = with_prefix (prefix "fq_verifier_index")
-        end)
-        (Fq_index)
-        (Fq_urs)
-        (Fq_poly_comm)
-        (F)
->>>>>>> 079aa93e
 
       open F
       open F.Let_syntax
 
-<<<<<<< HEAD
       let read =
         let%map read =
           foreign (prefix "read") (Fq_urs.typ @-> string @-> returning typ)
         and add_finalizer = add_finalizer in
         fun urs path -> add_finalizer (read urs path)
-=======
-      let read = foreign (prefix "read") (Fq_urs.typ @-> string @-> returning typ)
->>>>>>> 079aa93e
     end
 
     module Fq_proof =
@@ -3009,12 +2854,7 @@
         (Fq)
         (Fq_verifier_index)
         (Fq_proof)
-<<<<<<< HEAD
         (Fq.Vector.Triple)
-=======
-        (Fq_vector_triple)
-        (F)
->>>>>>> 079aa93e
 
     module Endo = struct
       let endo typ add_finalizer which =
@@ -3025,7 +2865,6 @@
         fun () -> add_finalizer (endo ())
 
       module Pairing = struct
-<<<<<<< HEAD
         let base = endo Fq.typ Fq.add_finalizer "fp_endo_base"
 
         let scalar = endo Fp.typ Fp.add_finalizer "fp_endo_scalar"
@@ -3035,15 +2874,6 @@
         let base = endo Fp.typ Fp.add_finalizer "fq_endo_base"
 
         let scalar = endo Fq.typ Fq.add_finalizer "fq_endo_scalar"
-=======
-        let base = endo Fq.typ "fp_endo_base"
-        let scalar = endo Fp.typ "fp_endo_scalar"
-      end
-
-      module Dlog = struct
-        let base = endo Fp.typ "fq_endo_base"
-        let scalar = endo Fq.typ "fq_endo_scalar"
->>>>>>> 079aa93e
       end
     end
 
