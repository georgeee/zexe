open Ctypes

let with_prefix = Format.sprintf "%s_%s"

module type Prefix = sig
  val prefix : string -> string
end

module type Type = sig
  type t

  val typ : t typ
end

module type Prefix_type = sig
  include Prefix include Type
end

module Pair (P : Prefix) (Elt : Type) (F : Ctypes.FOREIGN) = struct
  include (
    struct
        type t = unit ptr

        let typ = ptr void
      end :
      Type )

  open F

  let prefix = with_prefix (P.prefix "pair")

  let f i = foreign (prefix i) (typ @-> returning Elt.typ)

  let make = foreign (prefix "make") (Elt.typ @-> Elt.typ @-> returning typ)

  let f0 = f "0"

  let f1 = f "1"
end

module Bigint (P : Prefix) (F : Ctypes.FOREIGN) = struct
  open F
  open P

  include (
    struct
        type t = unit ptr

        let typ = ptr void
      end :
      Type )

  let of_decimal_string =
    foreign (prefix "of_decimal_string") (string @-> returning typ)

  let num_limbs = foreign (prefix "num_limbs") (void @-> returning int)

  let to_data = foreign (prefix "to_data") (typ @-> returning (ptr char))

  let of_data = foreign (prefix "of_data") (ptr char @-> returning typ)

  let bytes_per_limb =
    foreign (prefix "bytes_per_limb") (void @-> returning int)

  let div = foreign (prefix "div") (typ @-> typ @-> returning typ)

  let of_numeral =
    foreign (prefix "of_numeral") (string @-> int @-> int @-> returning typ)

  let compare = foreign (prefix "compare") (typ @-> typ @-> returning uint8_t)

  let test_bit = foreign (prefix "test_bit") (typ @-> int @-> returning bool)

  let delete = foreign (prefix "delete") (typ @-> returning void)

  let print = foreign (prefix "print") (typ @-> returning void)

  (* The return type of this is __supposed to be__ a C++ Vector<long>.
     We can't build one of these in Rust, so this function just panics when
     called.

     AFAICT, this isn't currently used anywhere anyway.
  *)
  let find_wnaf =
    foreign (prefix "find_wnaf") (size_t @-> typ @-> returning (ptr void))
end

module VerifierIndex
    (P : Prefix)
    (Index : Type)
    (Urs : Type)
    (PolyComm : Type)
    (F : Ctypes.FOREIGN) =
struct
  include (
    struct
        type t = unit ptr

        let typ = ptr void
      end :
      Type )

  open F

  let prefix = P.prefix

  let write = foreign (prefix "write") (typ @-> string @-> returning void)

  let delete = foreign (prefix "delete") (typ @-> returning void)

  let create = foreign (prefix "create") (Index.typ @-> returning typ)

  let urs = foreign (prefix "urs") (typ @-> returning Urs.typ)

  let make =
    foreign (prefix "make")
      ( size_t @-> size_t @-> size_t @-> size_t @-> size_t @-> Urs.typ
      @-> PolyComm.typ @-> PolyComm.typ @-> PolyComm.typ @-> PolyComm.typ
      @-> PolyComm.typ @-> PolyComm.typ @-> PolyComm.typ @-> PolyComm.typ
      @-> PolyComm.typ @-> PolyComm.typ @-> PolyComm.typ @-> PolyComm.typ
      @-> returning typ )

  let m_poly_comm m f =
    foreign
      (prefix (Format.sprintf "%s_%s_comm" m f))
      (typ @-> returning PolyComm.typ)

  let ( (a_row_comm, a_col_comm, a_val_comm, a_rc_comm)
      , (b_row_comm, b_col_comm, b_val_comm, b_rc_comm)
      , (c_row_comm, c_col_comm, c_val_comm, c_rc_comm) ) =
    let map3 (a, b, c) f = (f a, f b, f c) in
    let map4 (a, b, c, d) f = (f a, f b, f c, f d) in
    let polys = ("row", "col", "val", "rc") and mats = ("a", "b", "c") in
    map3 mats (fun m -> map4 polys (fun p -> m_poly_comm m p))
end

module PlonkVerifierIndex
    (P : Prefix)
    (Index : Type)
    (Urs : Type)
    (PolyComm : Type)
    (ScalarField : Type)
    (F : Ctypes.FOREIGN) =
struct
  include (
    struct
        type t = unit ptr

        let typ = ptr void
      end :
      Type )

  open F

  let prefix = P.prefix

  let create = foreign (prefix "create") (Index.typ @-> returning typ)

  let delete = foreign (prefix "delete") (typ @-> returning void)

  let urs = foreign (prefix "urs") (typ @-> returning Urs.typ)

  let make =
    foreign (prefix "make")
      ( size_t @-> size_t @-> Urs.typ @-> PolyComm.typ @-> PolyComm.typ
      @-> PolyComm.typ @-> PolyComm.typ @-> PolyComm.typ @-> PolyComm.typ
      @-> PolyComm.typ @-> PolyComm.typ @-> PolyComm.typ @-> PolyComm.typ
      @-> PolyComm.typ @-> PolyComm.typ @-> PolyComm.typ @-> PolyComm.typ
      @-> PolyComm.typ @-> PolyComm.typ @-> PolyComm.typ @-> PolyComm.typ
      @-> ScalarField.typ @-> ScalarField.typ @-> returning typ )

  let sigma_comm_0 =
    foreign (prefix "sigma_comm_0") (typ @-> returning PolyComm.typ)

  let sigma_comm_1 =
    foreign (prefix "sigma_comm_1") (typ @-> returning PolyComm.typ)

  let sigma_comm_2 =
    foreign (prefix "sigma_comm_2") (typ @-> returning PolyComm.typ)

  let ql_comm = foreign (prefix "ql_comm") (typ @-> returning PolyComm.typ)

  let qr_comm = foreign (prefix "qr_comm") (typ @-> returning PolyComm.typ)

  let qo_comm = foreign (prefix "qo_comm") (typ @-> returning PolyComm.typ)

  let qm_comm = foreign (prefix "qm_comm") (typ @-> returning PolyComm.typ)

  let rcm_comm_0 =
    foreign (prefix "rcm_comm_0") (typ @-> returning PolyComm.typ)

  let rcm_comm_1 =
    foreign (prefix "rcm_comm_1") (typ @-> returning PolyComm.typ)

  let rcm_comm_2 =
    foreign (prefix "rcm_comm_2") (typ @-> returning PolyComm.typ)

  let add_comm = foreign (prefix "add_comm") (typ @-> returning PolyComm.typ)

  let mul1_comm = foreign (prefix "mul1_comm") (typ @-> returning PolyComm.typ)

  let mul2_comm = foreign (prefix "mul2_comm") (typ @-> returning PolyComm.typ)

  let emul1_comm =
    foreign (prefix "emul1_comm") (typ @-> returning PolyComm.typ)

  let emul2_comm =
    foreign (prefix "emul2_comm") (typ @-> returning PolyComm.typ)

  let emul3_comm =
    foreign (prefix "emul3_comm") (typ @-> returning PolyComm.typ)

  let r = foreign (prefix "r") (typ @-> returning PolyComm.typ)

  let o = foreign (prefix "o") (typ @-> returning PolyComm.typ)
end

module URS
    (P : Prefix)
    (G1Affine : Type)
    (ScalarFieldVector : Type)
    (F : Ctypes.FOREIGN) =
struct
  include (
    struct
        type t = unit ptr

        let typ = ptr void
      end :
      Type )

  open P
  open F

  let create = foreign (prefix "create") (size_t @-> returning typ)

  let read = foreign (prefix "read") (string @-> returning typ)

  let write = foreign (prefix "write") (typ @-> string @-> returning void)

  let lagrange_commitment =
    foreign
      (prefix "lagrange_commitment")
      (typ @-> size_t @-> size_t @-> returning G1Affine.typ)

  let commit_evaluations =
    foreign
      (prefix "commit_evaluations")
      (typ @-> size_t @-> ScalarFieldVector.typ @-> returning G1Affine.typ)
end

module Index
    (P : Prefix)
    (Constraint_matrix : Type)
    (PlolyComm : Type)
    (URS : Type)
    (F : Ctypes.FOREIGN) =
struct
  open F

  include (
    struct
        type t = unit ptr

        let typ = ptr void
      end :
      Type )

  let prefix = P.prefix

  module M = Constraint_matrix

  let read =
    foreign (prefix "read")
      ( URS.typ @-> Constraint_matrix.typ @-> Constraint_matrix.typ
      @-> Constraint_matrix.typ @-> size_t @-> string @-> returning typ )

  let write = foreign (prefix "write") (typ @-> string @-> returning void)

  let delete = foreign (prefix "delete") (typ @-> returning void)

  let domain_h_size =
    foreign (prefix "domain_h_size") (typ @-> returning size_t)

  let domain_k_size =
    foreign (prefix "domain_k_size") (typ @-> returning size_t)

  let create =
    foreign (prefix "create")
      ( M.typ @-> M.typ @-> M.typ @-> size_t @-> size_t @-> URS.typ
      @-> returning typ )

  let metadata s = foreign (prefix s) (typ @-> returning size_t)

  let num_variables = metadata "num_variables"

  let public_inputs = metadata "public_inputs"

  let nonzero_entries = metadata "nonzero_entries"

  let max_degree = metadata "max_degree"
end

module Plonk_index
    (P : Prefix)
    (Constraint_system : Type)
    (PlolyComm : Type)
    (URS : Type)
    (F : Ctypes.FOREIGN) =
struct
  open F

  include (
    struct
        type t = unit ptr

        let typ = ptr void
      end :
      Type )

  let prefix = P.prefix

  let delete = foreign (prefix "delete") (typ @-> returning void)

  let domain_d1_size =
    foreign (prefix "domain_d1_size") (typ @-> returning size_t)

  let domain_d4_size =
    foreign (prefix "domain_d4_size") (typ @-> returning size_t)

  let domain_d8_size =
    foreign (prefix "domain_d8_size") (typ @-> returning size_t)

  let create =
    foreign (prefix "create")
      (Constraint_system.typ @-> size_t @-> URS.typ @-> returning typ)

  let metadata s = foreign (prefix s) (typ @-> returning size_t)

  let num_variables = metadata "num_variables"

  let public_inputs = metadata "public_inputs"
end

module Vector (P : Prefix) (E : Type) (F : Ctypes.FOREIGN) = struct
  open F

  type elt = E.t

  let prefix = with_prefix (P.prefix "vector")

  include (
    struct
        type t = unit ptr

        let typ = ptr void
      end :
      Type )

  let create = foreign (prefix "create") (void @-> returning typ)

  let length = foreign (prefix "length") (typ @-> returning int)

  let emplace_back =
    foreign (prefix "emplace_back") (typ @-> E.typ @-> returning void)

  let get = foreign (prefix "get") (typ @-> int @-> returning E.typ)

  let delete = foreign (prefix "delete") (typ @-> returning void)
end

module Curve
    (P : Prefix)
    (BaseField : Type)
    (ScalarField : Type)
    (F : Ctypes.FOREIGN) =
struct
  open F

  let prefix = P.prefix

  include (
    struct
        type t = unit ptr

        let typ = ptr void
      end :
      Type )

  module Affine = struct
    module Prefix = struct
      let prefix = with_prefix (prefix "affine")
    end

    open Prefix

    module Underlying : Type = struct
      type t = unit
      let typ = void
    end

    module T = struct
      type t = Underlying.t ptr

      let typ = ptr Underlying.typ
    end

    module Pair = struct
      module T = Pair (Prefix) (T) (F)
      include T

      module Vector =
        Vector (struct
            let prefix = T.prefix
          end)
          (T)
          (F)
    end

    include T

    let x = foreign (prefix "x") (typ @-> returning BaseField.typ)

    let y = foreign (prefix "y") (typ @-> returning BaseField.typ)

    let create =
      foreign (prefix "create")
        (BaseField.typ @-> BaseField.typ @-> returning typ)

    let delete = foreign (prefix "delete") (typ @-> returning void)

    let is_zero = foreign (prefix "is_zero") (typ @-> returning bool)

    module Vector =
      Vector (struct
          let prefix = prefix
        end)
        (T)
        (F)
  end

  let delete = foreign (prefix "delete") (typ @-> returning void)

  let to_affine_exn =
    foreign (prefix "to_affine") (typ @-> returning Affine.typ)

  let of_affine_coordinates =
    foreign
      (prefix "of_affine_coordinates")
      (BaseField.typ @-> BaseField.typ @-> returning typ)

  let add = foreign (prefix "add") (typ @-> typ @-> returning typ)

  let double = foreign (prefix "double") (typ @-> returning typ)

  let scale =
    foreign (prefix "scale") (typ @-> ScalarField.typ @-> returning typ)

  let sub = foreign (prefix "sub") (typ @-> typ @-> returning typ)

  let negate = foreign (prefix "negate") (typ @-> returning typ)

  let random = foreign (prefix "random") (void @-> returning typ)

  let one = foreign (prefix "one") (void @-> returning typ)
end

module Pairing_marlin_proof
    (P : Prefix)
    (AffineCurve : Type)
    (ScalarField : Type)
    (Index : Type)
    (VerifierIndex : Type)
    (ScalarFieldVector : Type)
    (F : Ctypes.FOREIGN) =
struct
  open F

  module T : Type = struct
    type t = unit ptr

    let typ = ptr void
  end

  include T
  module Vector = Vector (P) (T) (F)

  module Evals = struct
    include (
      struct
          type t = unit ptr

          let typ = ptr void
        end :
        Type )

    let prefix = with_prefix (P.prefix "evals")

    let f i = foreign (prefix i) (typ @-> returning ScalarField.typ)

    let f0 = f "0"

    let f1 = f "1"

    let f2 = f "2"
  end

  let prefix = P.prefix

  let create =
    foreign (prefix "create")
      (Index.typ @-> ScalarFieldVector.typ @-> ScalarFieldVector.typ @-> returning typ)

  let verify =
    foreign (prefix "verify")
      (VerifierIndex.typ @-> typ @-> returning bool)

  let batch_verify =
    foreign (prefix "batch_verify")
      (VerifierIndex.typ @-> Vector.typ @-> returning bool)

  let make =
    foreign (prefix "make")
      ( ScalarFieldVector.typ @-> AffineCurve.typ @-> AffineCurve.typ
      @-> AffineCurve.typ @-> AffineCurve.typ @-> AffineCurve.typ
      @-> AffineCurve.typ @-> AffineCurve.typ @-> AffineCurve.typ
      @-> AffineCurve.typ @-> AffineCurve.typ @-> AffineCurve.typ
      @-> AffineCurve.typ @-> AffineCurve.typ @-> AffineCurve.typ
      @-> AffineCurve.typ @-> ScalarField.typ @-> ScalarField.typ
      @-> ScalarField.typ @-> ScalarField.typ @-> ScalarField.typ
      @-> ScalarField.typ @-> ScalarField.typ @-> ScalarField.typ
      @-> ScalarField.typ @-> ScalarField.typ @-> ScalarField.typ
      @-> ScalarField.typ @-> ScalarField.typ @-> ScalarField.typ
      @-> ScalarField.typ @-> ScalarField.typ @-> ScalarField.typ
      @-> ScalarField.typ @-> ScalarField.typ @-> ScalarField.typ
      @-> ScalarField.typ @-> ScalarField.typ @-> ScalarField.typ
      @-> returning typ )

  let delete = foreign (prefix "delete") (typ @-> returning void)

  let f name f_typ = foreign (prefix name) (typ @-> returning f_typ)

  let w_comm = f "w_comm" AffineCurve.typ

  let za_comm = f "za_comm" AffineCurve.typ

  let zb_comm = f "zb_comm" AffineCurve.typ

  let h1_comm = f "h1_comm" AffineCurve.typ

  let h2_comm = f "h2_comm" AffineCurve.typ

  let h3_comm = f "h3_comm" AffineCurve.typ

  module Commitment_with_degree_bound = struct
    include (
      struct
          type t = unit ptr

          let typ = ptr void
        end :
        Type )

    let prefix = with_prefix (P.prefix "commitment_with_degree_bound")

    let f i = foreign (prefix i) (typ @-> returning AffineCurve.typ)

    let f0 = f "0"

    let f1 = f "1"
  end

  let g1_comm_nocopy = f "g1_comm_nocopy" Commitment_with_degree_bound.typ

  let g2_comm_nocopy = f "g2_comm_nocopy" Commitment_with_degree_bound.typ

  let g3_comm_nocopy = f "g3_comm_nocopy" Commitment_with_degree_bound.typ

  let w_eval = f "w_eval" ScalarField.typ

  let za_eval = f "za_eval" ScalarField.typ

  let zb_eval = f "zb_eval" ScalarField.typ

  let h1_eval = f "h1_eval" ScalarField.typ

  let g1_eval = f "g1_eval" ScalarField.typ

  let h2_eval = f "h2_eval" ScalarField.typ

  let g2_eval = f "g2_eval" ScalarField.typ

  let h3_eval = f "h3_eval" ScalarField.typ

  let g3_eval = f "g3_eval" ScalarField.typ

  let proof1 = f "proof1" AffineCurve.typ

  let proof2 = f "proof2" AffineCurve.typ

  let proof3 = f "proof3" AffineCurve.typ

  let sigma2 = f "sigma2" ScalarField.typ

  let sigma3 = f "sigma3" ScalarField.typ

  let row_evals_nocopy = f "row_evals_nocopy" Evals.typ

  let col_evals_nocopy = f "col_evals_nocopy" Evals.typ

  let val_evals_nocopy = f "val_evals_nocopy" Evals.typ

  let rc_evals_nocopy = f "rc_evals_nocopy" Evals.typ
end

module Triple (P : Prefix) (Elt : Type) (F : Ctypes.FOREIGN) = struct
  include (
    struct
        type t = unit ptr

        let typ = ptr void
      end :
      Type )

  open F

  let prefix = with_prefix (P.prefix "triple")

  let f i = foreign (prefix i) (typ @-> returning Elt.typ)

  let f0 = f "0"

  let f1 = f "1"

  let f2 = f "2"
end

module Dlog_poly_comm
    (P : Prefix)
    (AffineCurve : sig
        module Underlying : Type
        include Type with type t = Underlying.t ptr
        module Vector : Type
    end)
    (F : Ctypes.FOREIGN) =
struct
  include (
    struct
        type t = unit ptr

        let typ = ptr void
      end :
      Type )

  let prefix = P.prefix

  open F

  let unshifted = foreign (prefix "unshifted") (typ @-> returning AffineCurve.Vector.typ)

  let shifted : (t -> AffineCurve.t option return) result =
    foreign (prefix "shifted") (typ @-> returning (ptr_opt AffineCurve.Underlying.typ))

  let make : (AffineCurve.Vector.t -> AffineCurve.t option -> t return) result =
    foreign (prefix "make")
      ( AffineCurve.Vector.typ @-> ptr_opt AffineCurve.Underlying.typ
      @-> returning typ )

  let delete = foreign (prefix "delete") (typ @-> returning void)
end

module Dlog_opening_proof
    (P : Prefix)
    (ScalarField : Type) (AffineCurve : sig
        include Type

        module Pair : sig
          module Vector : Type
        end
    end)
    (F : Ctypes.FOREIGN) =
struct
  include (
    struct
        type t = unit ptr

        let typ = ptr void
      end :
      Type )

  let prefix = P.prefix

  open F

  let delete = foreign (prefix "delete") (typ @-> returning void)

  let lr = foreign (prefix "lr") (typ @-> returning AffineCurve.Pair.Vector.typ)

  let z1 = foreign (prefix "z1") (typ @-> returning ScalarField.typ)

  let z2 = foreign (prefix "z2") (typ @-> returning ScalarField.typ)

  let delta = foreign (prefix "delta") (typ @-> returning AffineCurve.typ)

  let sg = foreign (prefix "sg") (typ @-> returning AffineCurve.typ)
end

module Dlog_marlin_proof
    (P : Prefix) (AffineCurve : sig
        include Type

        module Vector : Type

        module Pair : sig
          include Type

          module Vector : Type
        end
    end)
    (ScalarField : Type)
    (Index : Type)
    (VerifierIndex : Type)
    (ScalarFieldVector : Type)
    (FieldVectorTriple : Type)
    (OpeningProof : Type)
    (PolyComm : Type)
    (F : Ctypes.FOREIGN) =
struct
  open F

  module T : Type = struct
    type t = unit ptr

    let typ = ptr void
  end

  include T
  module Vector = Vector (P) (T) (F)

  module Evaluations = struct
    module T : Type = struct
      type t = unit ptr

      let typ = ptr void
    end

    include T

    let prefix = with_prefix (P.prefix "evaluations")

    let f s = foreign (prefix s) (typ @-> returning ScalarFieldVector.typ)

    let w = f "w"

    let za = f "za"

    let zb = f "zb"

    let h1 = f "h1"

    let g1 = f "g1"

    let h2 = f "h2"

    let g2 = f "g2"

    let h3 = f "h3"

    let g3 = f "g3"

    let evals s = foreign (prefix s) (typ @-> returning FieldVectorTriple.typ)

    let row_nocopy = evals "row_nocopy"

    let col_nocopy = evals "col_nocopy"

    let val_nocopy = evals "val_nocopy"

    let rc_nocopy = evals "rc_nocopy"

    module Triple =
      Triple (struct
          let prefix = prefix
        end)
        (T)
        (F)

    let make =
      foreign (prefix "make")
        ( ScalarFieldVector.typ @-> ScalarFieldVector.typ @-> ScalarFieldVector.typ
        @-> ScalarFieldVector.typ @-> ScalarFieldVector.typ @-> ScalarFieldVector.typ
        @-> ScalarFieldVector.typ @-> ScalarFieldVector.typ @-> ScalarFieldVector.typ
        @-> ScalarFieldVector.typ @-> ScalarFieldVector.typ @-> ScalarFieldVector.typ
        @-> ScalarFieldVector.typ @-> ScalarFieldVector.typ @-> ScalarFieldVector.typ
        @-> ScalarFieldVector.typ @-> ScalarFieldVector.typ @-> ScalarFieldVector.typ
        @-> ScalarFieldVector.typ @-> ScalarFieldVector.typ @-> ScalarFieldVector.typ
        @-> returning typ )
  end

  let prefix = P.prefix

  let make =
    foreign (prefix "make")
      ( ScalarFieldVector.typ @-> PolyComm.typ @-> PolyComm.typ
      @-> PolyComm.typ @-> PolyComm.typ @-> PolyComm.typ
      @-> PolyComm.typ @-> PolyComm.typ @-> PolyComm.typ
      @-> PolyComm.typ @-> ScalarField.typ @-> ScalarField.typ
      @-> AffineCurve.Pair.Vector.typ @-> ScalarField.typ @-> ScalarField.typ
      @-> AffineCurve.typ @-> AffineCurve.typ @-> Evaluations.typ
      @-> Evaluations.typ @-> Evaluations.typ @-> ScalarFieldVector.typ
      @-> AffineCurve.Vector.typ @-> returning typ )

  let create =
    foreign (prefix "create")
      ( Index.typ @-> ScalarFieldVector.typ @-> ScalarFieldVector.typ
      @-> ScalarFieldVector.typ @-> AffineCurve.Vector.typ @-> returning typ )

  let verify =
    foreign (prefix "verify")
      (VerifierIndex.typ @-> typ @-> returning bool)

  let batch_verify =
    foreign (prefix "batch_verify")
      (VerifierIndex.typ @-> Vector.typ @-> returning bool)

  let delete = foreign (prefix "delete") (typ @-> returning void)

  let f name f_typ = foreign (prefix name) (typ @-> returning f_typ)

  let w_comm = f "w_comm" PolyComm.typ

  let za_comm = f "za_comm" PolyComm.typ

  let zb_comm = f "zb_comm" PolyComm.typ

  let h1_comm = f "h1_comm" PolyComm.typ

  let h2_comm = f "h2_comm" PolyComm.typ

  let h3_comm = f "h3_comm" PolyComm.typ

  let g1_comm_nocopy = f "g1_comm_nocopy" PolyComm.typ

  let g2_comm_nocopy = f "g2_comm_nocopy" PolyComm.typ

  let g3_comm_nocopy = f "g3_comm_nocopy" PolyComm.typ

  let evals_nocopy = f "evals_nocopy" Evaluations.Triple.typ

  let proof = f "proof" OpeningProof.typ

  let sigma2 = f "sigma2" ScalarField.typ

  let sigma3 = f "sigma3" ScalarField.typ
end

module Dlog_plonk_proof
    (P : Prefix) (AffineCurve : sig
        include Type

        module Vector : Type

        module Pair : sig
          include Type

          module Vector : Type
        end
    end)
    (ScalarField : Type)
    (Index : Type)
    (VerifierIndex : Type)
    (ScalarFieldVector : Type)
    (FieldVectorPair : Type)
    (OpeningProof : Type)
    (PolyComm : Type)
    (F : Ctypes.FOREIGN) =
struct
  open F

  module T : Type = struct
    type t = unit ptr

    let typ = ptr void
  end

  include T
  module Vector = Vector (P) (T) (F)

  module Evaluations = struct
    module T : Type = struct
      type t = unit ptr

      let typ = ptr void
    end

    include T

    let prefix = with_prefix (P.prefix "evaluations")

    let f s = foreign (prefix s) (typ @-> returning ScalarField.typ)

    let w = f "l"

    let za = f "r"

    let zb = f "o"

    let h1 = f "z"

    let g1 = f "t"

    let h2 = f "f"

    let g2 = f "sigma1"

    let h3 = f "sigma2"

    module Pair =
      Pair (struct
          let prefix = prefix
        end)
        (T)
        (F)

    let make =
      foreign (prefix "make")
        ( ScalarField.typ @-> ScalarField.typ @-> ScalarField.typ
        @-> ScalarField.typ @-> ScalarField.typ @-> ScalarField.typ
        @-> ScalarField.typ @-> ScalarField.typ @-> returning typ )
  end

  let prefix = P.prefix

  let make =
    foreign (prefix "make")
      ( ScalarFieldVector.typ @-> PolyComm.typ @-> PolyComm.typ @-> PolyComm.typ
      @-> PolyComm.typ @-> PolyComm.typ @-> AffineCurve.Pair.Vector.typ
      @-> PolyComm.typ @-> PolyComm.typ @-> AffineCurve.typ @-> AffineCurve.typ
      @-> Evaluations.typ @-> Evaluations.typ @-> returning typ )

  let create =
    foreign (prefix "create")
      ( Index.typ @-> ScalarFieldVector.typ @-> ScalarFieldVector.typ
      @-> returning typ )

  let verify =
    foreign (prefix "verify") (VerifierIndex.typ @-> typ @-> returning bool)

  let batch_verify =
    foreign (prefix "batch_verify")
      (VerifierIndex.typ @-> Vector.typ @-> returning bool)

  let delete = foreign (prefix "delete") (typ @-> returning void)

  let f name f_typ = foreign (prefix name) (typ @-> returning f_typ)

  let l_comm = f "l_comm" PolyComm.typ

  let r_comm = f "r_comm" PolyComm.typ

  let o_comm = f "o_comm" PolyComm.typ

  let z_comm = f "z_comm" PolyComm.typ

  let t_comm = f "t_comm" PolyComm.typ

  let proof_comm = f "proof" OpeningProof.typ
end

module Pairing_oracles
    (P : Prefix)
    (Field : Type)
    (VerifierIndex : Type)
    (Proof : Type)
    (F : Ctypes.FOREIGN) =
struct
  include (
    struct
        type t = unit ptr

        let typ = ptr void
      end :
      Type )

  open F

  let prefix = P.prefix

  let delete = foreign (prefix "delete") (typ @-> returning void)

  let create =
    foreign (prefix "create")
      (VerifierIndex.typ @-> Proof.typ @-> returning typ)

  let element name = foreign (prefix name) (typ @-> returning Field.typ)

  let alpha = element "alpha"

  let eta_a = element "eta_a"

  let eta_b = element "eta_b"

  let eta_c = element "eta_c"

  let beta1 = element "beta1"

  let beta2 = element "beta2"

  let beta3 = element "beta3"

  let r_k = element "r_k"

  let batch = element "batch"

  let r = element "r"

  let x_hat_beta1 = element "x_hat_beta1"

  let digest_before_evaluations = element "digest_before_evaluations"
end

module Dlog_oracles
    (P : Prefix) (Field : sig
        include Type

        module Vector : Type
    end)
    (VerifierIndex : Type)
    (Proof : Type)
    (FieldVectorTriple : Type)
    (F : Ctypes.FOREIGN) =
struct
  include (
    struct
        type t = unit ptr

        let typ = ptr void
      end :
      Type )

  open F

  let prefix = P.prefix

  let delete = foreign (prefix "delete") (typ @-> returning void)

  let create =
    foreign (prefix "create")
      (VerifierIndex.typ @-> Proof.typ @-> returning typ)

  let element name = foreign (prefix name) (typ @-> returning Field.typ)

  let opening_prechallenges =
    foreign
      (prefix "opening_prechallenges")
      (typ @-> returning Field.Vector.typ)

  let alpha = element "alpha"

  let eta_a = element "eta_a"

  let eta_b = element "eta_b"

  let eta_c = element "eta_c"

  let beta1 = element "beta1"

  let beta2 = element "beta2"

  let beta3 = element "beta3"

  let polys = element "polys"

  let evals = element "evals"

  let x_hat_nocopy =
    foreign (prefix "x_hat_nocopy") (typ @-> returning FieldVectorTriple.typ)

  let digest_before_evaluations = element "digest_before_evaluations"
end

module Dlog_plonk_oracles
    (P : Prefix) (Field : sig
        include Type

        module Vector : Type
    end)
    (VerifierIndex : Type)
    (Proof : Type)
    (FieldVectorTriple : Type)
    (F : Ctypes.FOREIGN) =
struct
  include (
    struct
        type t = unit ptr

        let typ = ptr void
      end :
      Type )

  open F

  let prefix = P.prefix

  let delete = foreign (prefix "delete") (typ @-> returning void)

  let create =
    foreign (prefix "create")
      (VerifierIndex.typ @-> Proof.typ @-> returning typ)

  let element name = foreign (prefix name) (typ @-> returning Field.typ)

  let opening_prechallenges =
    foreign
      (prefix "opening_prechallenges")
      (typ @-> returning Field.Vector.typ)

  let alpha = element "alpha"

  let beta = element "beta"

  let gamma = element "gamma"

  let zeta = element "zeta"

  let v = element "v"

  let u = element "u"

  let p_eval_1 = element "p_eval1"

  let p_eval_2 = element "p_eval2"
end

module Field
    (P : Prefix)
    (Bigint : Type)
    (Usize_vector : Type)
    (F : Ctypes.FOREIGN) =
struct
  open F

  module T : Type = struct
    type t = unit ptr

    let typ = ptr void
  end

  include T

  let prefix = P.prefix

  let size_in_bits = foreign (prefix "size_in_bits") (void @-> returning int)

  let size = foreign (prefix "size") (void @-> returning Bigint.typ)

  let is_square = foreign (prefix "is_square") (typ @-> returning bool)

  let sqrt = foreign (prefix "sqrt") (typ @-> returning typ)

  let random = foreign (prefix "random") (void @-> returning typ)

  let of_int = foreign (prefix "of_int") (uint64_t @-> returning typ)

  let to_string = foreign (prefix "to_string") (typ @-> returning string)

  let inv = foreign (prefix "inv") (typ @-> returning typ)

  let square = foreign (prefix "square") (typ @-> returning typ)

  let add = foreign (prefix "add") (typ @-> typ @-> returning typ)

  let negate = foreign (prefix "negate") (typ @-> returning typ)

  let mul = foreign (prefix "mul") (typ @-> typ @-> returning typ)

  let div = foreign (prefix "div") (typ @-> typ @-> returning typ)

  let sub = foreign (prefix "sub") (typ @-> typ @-> returning typ)

  let mut_add = foreign (prefix "mut_add") (typ @-> typ @-> returning void)

  let mut_mul = foreign (prefix "mut_mul") (typ @-> typ @-> returning void)

  let mut_square = foreign (prefix "mut_square") (typ @-> returning void)

  let mut_sub = foreign (prefix "mut_sub") (typ @-> typ @-> returning void)

  let copy = foreign (prefix "copy") (typ @-> typ @-> returning void)

  let rng = foreign (prefix "rng") (int @-> returning typ)

  let delete = foreign (prefix "delete") (typ @-> returning void)

  let print = foreign (prefix "print") (typ @-> returning void)

  let equal = foreign (prefix "equal") (typ @-> typ @-> returning bool)

  let to_bigint = foreign (prefix "to_bigint") (typ @-> returning Bigint.typ)

  let of_bigint = foreign (prefix "of_bigint") (Bigint.typ @-> returning typ)

  let to_bigint_raw =
    foreign (prefix "to_bigint_raw") (typ @-> returning Bigint.typ)

  let to_bigint_raw_noalloc =
    foreign (prefix "to_bigint_raw_noalloc") (typ @-> returning Bigint.typ)

  let of_bigint_raw =
    foreign (prefix "of_bigint_raw") (Bigint.typ @-> returning typ)

  module Vector =
    Vector (struct
        let prefix = prefix
      end)
      (T)
      (F)

  module Constraint_matrix = struct
    open F

    module T : Type = struct
      type t = unit ptr

      let typ = ptr void
    end

    include T

    let prefix = with_prefix (prefix "constraint_matrix")

    let create = foreign (prefix "create") (void @-> returning typ)

    let delete = foreign (prefix "delete") (typ @-> returning void)

    let append_row =
      foreign (prefix "append_row")
        (typ @-> Usize_vector.typ @-> Vector.typ @-> returning void)
  end
end

module Full (F : Ctypes.FOREIGN) = struct
  let zexe = with_prefix "zexe"

  module Bigint256 =
    Bigint (struct
        let prefix = with_prefix (zexe "bigint256")
      end)
      (F)

  module Bigint384 =
    Bigint (struct
        let prefix = with_prefix (zexe "bigint384")
      end)
      (F)

  module Usize_vector =
    Vector (struct
        let prefix = with_prefix (zexe "usize")
      end)
      (struct
        type t = Unsigned.size_t

        let typ = size_t
      end)
      (F)

  module Dlog_proof_system
      (Field: sig
         include Prefix_type
         module Vector:Prefix_type
         module Constraint_matrix:Type
       end)
      (Curve: sig
         include Prefix_type
         module Affine: sig
            module Underlying : Type
            include Type with type t = Underlying.t ptr
            module Vector: Type
           module Pair : sig
             include Type
             module Vector: Type
           end
          end
       end)
  = struct
    let prefix = Field.prefix 

    module Field_triple = Triple (Field) (Field) (F)

    module Field_vector_triple = Triple (Field.Vector) (Field.Vector) (F)

    module Field_opening_proof =
      Dlog_opening_proof (struct
          let prefix = with_prefix (prefix "opening_proof")
        end)
        (Field)
        (Curve.Affine)
        (F)

    module Field_poly_comm =
      Dlog_poly_comm (struct
          let prefix = with_prefix (prefix "poly_comm")
        end)
        (Curve.Affine)
        (F)

    module Field_urs = struct

      let prefix = with_prefix (prefix "urs")

      include (
        struct
            type t = unit ptr

            let typ = ptr void
          end :
          Type )

      open F

      let create =
        foreign (prefix "create")
          (size_t @-> size_t @-> size_t @-> returning typ)

      let read = foreign (prefix "read") (string @-> returning typ)

      let write = foreign (prefix "write") (typ @-> string @-> returning void)

      let lagrange_commitment =
        foreign
          (prefix "lagrange_commitment")
          (typ @-> size_t @-> size_t @-> returning Field_poly_comm.typ)

      let commit_evaluations =
        foreign
          (prefix "commit_evaluations")
          (typ @-> size_t @-> Field.Vector.typ @-> returning Field_poly_comm.typ)

      let h = foreign (prefix "h") (typ @-> returning Curve.Affine.typ)

      let b_poly_commitment =
        foreign
          (prefix "b_poly_commitment")
          (typ @-> Field.Vector.typ @-> returning Field_poly_comm.typ)
    end

    module Field_index =
      Index (struct
          let prefix = with_prefix (prefix "index")
        end)
        (Field.Constraint_matrix)
        (Field_poly_comm)
        (Field_urs)
        (F)

    module Field_verifier_index = struct
      include VerifierIndex (struct
          let prefix = with_prefix (prefix "verifier_index")
        end)
        (Field_index)
        (Field_urs)
        (Field_poly_comm)
        (F)

      open F

      let read = foreign (prefix "read") (Field_urs.typ @-> string @-> returning typ)
    end

    module Field_proof =
      Dlog_marlin_proof (struct
          let prefix = with_prefix (prefix "proof")
        end)
        (Curve.Affine)
        (Field)
        (Field_index)
        (Field_verifier_index)
        (Field.Vector)
        (Field_vector_triple)
        (Field_opening_proof)
        (Field_poly_comm)
        (F)

    module Field_oracles =
      Dlog_oracles (struct
          let prefix = with_prefix (prefix "oracles")
        end)
        (Field)
        (Field_verifier_index)
        (Field_proof)
        (Field_vector_triple)
        (F)
  end

  module Plonk_dlog_proof_system
      (P : Prefix) (Field : sig
          include Prefix_type

          module Vector : sig
            include Prefix_type

            module Triple : Type
          end
      end) (Curve : sig
        include Prefix_type

        module Affine : sig
          module Underlying : Type

          include Type with type t = Underlying.t ptr

          module Vector : Type

          module Pair : sig
            include Type

            module Vector : Type
          end
        end
      end) =
  struct
    let prefix = Field.prefix

    module Field_triple = Triple (Field) (Field) (F)

    module Field_opening_proof =
      Dlog_opening_proof (struct
          let prefix = with_prefix (P.prefix "opening_proof")
        end)
        (Field)
        (Curve.Affine)
        (F)

    module Field_poly_comm =
      Dlog_poly_comm (struct
          let prefix = with_prefix (prefix "poly_comm")
        end)
        (Curve.Affine)
        (F)

    module Field_urs = struct
      let prefix = with_prefix (prefix "urs")

      include (
        struct
            type t = unit ptr

            let typ = ptr void
          end :
          Type )

      open F

      let create =
        foreign (prefix "create")
          (size_t @-> size_t @-> size_t @-> returning typ)

      let read = foreign (prefix "read") (string @-> returning typ)

      let write = foreign (prefix "write") (typ @-> string @-> returning void)

      let lagrange_commitment =
        foreign
          (prefix "lagrange_commitment")
          (typ @-> size_t @-> size_t @-> returning Field_poly_comm.typ)

      let commit_evaluations =
        foreign
          (prefix "commit_evaluations")
          ( typ @-> size_t @-> Field.Vector.typ
          @-> returning Field_poly_comm.typ )

      let h = foreign (prefix "h") (typ @-> returning Curve.Affine.typ)

      let batch_accumulator_check =
        foreign
          (prefix "batch_accumulator_check")
          ( typ @-> Curve.Affine.Vector.typ @-> Field.Vector.typ
          @-> returning bool )

      let b_poly_commitment =
        foreign
          (prefix "b_poly_commitment")
          (typ @-> Field.Vector.typ @-> returning Field_poly_comm.typ)
    end

    module Constraint_system : Type = struct
      type t = unit ptr

      let typ = ptr void
    end

    module Field_index =
      Plonk_index (struct
          let prefix = with_prefix (P.prefix "index")
        end)
        (Constraint_system)
        (Field_poly_comm)
        (Field_urs)
        (F)

    module Field_verifier_index = struct
      include PlonkVerifierIndex (struct
                  let prefix = with_prefix (P.prefix "verifier_index")
                end)
                (Field_index)
                (Field_urs)
                (Field_poly_comm)
                (Field)
                (F)

      open F

      let read =
        foreign (prefix "read") (Field_urs.typ @-> string @-> returning typ)
    end

    module Field_proof =
      Dlog_plonk_proof (struct
          let prefix = with_prefix (P.prefix "proof")
        end)
        (Curve.Affine)
        (Field)
        (Field_index)
        (Field_verifier_index)
        (Field.Vector)
        (Field.Vector.Triple)
        (Field_opening_proof)
        (Field_poly_comm)
        (F)

    module Field_oracles =
      Dlog_oracles (struct
          let prefix = with_prefix (prefix "oracles")
        end)
        (Field)
        (Field_verifier_index)
        (Field_proof)
        (Field.Vector.Triple)
        (F)
  end

  module Tweedle = struct
    let prefix = with_prefix (zexe "tweedle")

    module Fp =
      Field (struct
          let prefix = with_prefix (prefix "fp")
        end)
        (Bigint256)
        (Usize_vector)
        (F)

    module Fq =
      Field (struct
          let prefix = with_prefix (prefix "fq")
        end)
        (Bigint256)
        (Usize_vector)
        (F)

    module Dum = struct
      module Field = Fq

      module Curve = Curve (struct
          let prefix = with_prefix (prefix "dum")
        end)
        (Fp)
        (Fq)
        (F)

<<<<<<< HEAD
      include Dlog_proof_system (Field) (Curve)

      module Plonk =
        Plonk_dlog_proof_system (struct
            let prefix = with_prefix (prefix "plonk_fq")
          end)
          (Field)
          (Curve)
=======
      include Dlog_proof_system(Field)(Curve)
>>>>>>> dffb105a
    end

    module Dee = struct
      module Field = Fp
<<<<<<< HEAD

      module Curve =
        Curve (struct
            let prefix = with_prefix (prefix "dee")
          end)
          (Fq)
          (Fp)
          (F)

      include Dlog_proof_system (Field) (Curve)

      module Plonk =
        Plonk_dlog_proof_system (struct
            let prefix = with_prefix (prefix "plonk_fp")
          end)
          (Field)
          (Curve)
=======
      module Curve = Curve (struct
          let prefix = with_prefix (prefix "dee")
        end)
        (Fq)
        (Fp)
        (F)
      include Dlog_proof_system(Field)(Curve)
>>>>>>> dffb105a
    end

    module Endo = struct
      let endo typ which =
        let open F in
        F.foreign (prefix which) (void @-> returning typ)

      module Dee = struct
        let base = endo Fq.typ "fp_endo_base"
        let scalar = endo Fp.typ "fp_endo_scalar"
      end

      module Dum = struct
        let base = endo Fp.typ "fq_endo_base"
        let scalar = endo Fq.typ "fq_endo_scalar"
      end
    end
  end

  module Bn382 = struct
    let prefix = with_prefix (zexe "bn382")

    module Fp =
      Field (struct
          let prefix = with_prefix (prefix "fp")
        end)
        (Bigint384)
        (Usize_vector)
        (F)

    module Fq =
      Field (struct
          let prefix = with_prefix (prefix "fq")
        end)
        (Bigint384)
        (Usize_vector)
        (F)

    module G =
      Curve (struct
          let prefix = with_prefix (prefix "g")
        end)
        (Fp)
        (Fq)
        (F)

    module G1 =
      Curve (struct
          let prefix = with_prefix (prefix "g1")
        end)
        (Fq)
        (Fp)
        (F)

    module Fp_urs = struct
      let prefix = with_prefix (prefix "fp_urs")

      include URS (struct
                  let prefix = prefix
                end)
                (G1.Affine)
                (Fp.Vector)
                (F)

      open F

      let dummy_opening_check =
        foreign
          (prefix "dummy_opening_check")
          (typ @-> returning G1.Affine.Pair.typ)

      let dummy_degree_bound_checks =
        foreign
          (prefix "dummy_degree_bound_checks")
          (typ @-> Usize_vector.typ @-> returning G1.Affine.Vector.typ)
    end

    module Fp_index =
      Index (struct
          let prefix = with_prefix (prefix "fp_index")
        end)
        (Fp.Constraint_matrix)
        (G1.Affine)
        (Fp_urs)
        (F)

    module Fp_verifier_index = struct
      include VerifierIndex (struct
          let prefix = with_prefix (prefix "fp_verifier_index")
        end)
        (Fp_index)
        (Fp_urs)
        (G1.Affine)
        (F)

      open F

      let read = foreign (prefix "read") (string @-> returning typ)
    end

    module Fp_proof =
      Pairing_marlin_proof (struct
          let prefix = with_prefix (prefix "fp_proof")
        end)
        (G1.Affine)
        (Fp)
        (Fp_index)
        (Fp_verifier_index)
        (Fp.Vector)
        (F)

    module Fp_oracles =
      Pairing_oracles (struct
          let prefix = with_prefix (prefix "fp_oracles")
        end)
        (Fp)
        (Fp_verifier_index)
        (Fp_proof)
        (F)

    module Fq_triple = Triple (Fq) (Fq) (F)

    module Fq_vector_triple = Triple (Fq.Vector) (Fq.Vector) (F)

    module Fq_opening_proof =
      Dlog_opening_proof (struct
          let prefix = with_prefix (prefix "fq_opening_proof")
        end)
        (Fq)
        (G.Affine)
        (F)

    module Fq_poly_comm =
      Dlog_poly_comm (struct
          let prefix = with_prefix (prefix "fq_poly_comm")
        end)
        (G.Affine)
        (F)

    module Fq_urs = struct

      let prefix = with_prefix (prefix "fq_urs")

      include (
        struct
            type t = unit ptr

            let typ = ptr void
          end :
          Type )

      open F

      let create =
        foreign (prefix "create")
          (size_t @-> size_t @-> size_t @-> returning typ)

      let read = foreign (prefix "read") (string @-> returning typ)

      let write = foreign (prefix "write") (typ @-> string @-> returning void)

      let lagrange_commitment =
        foreign
          (prefix "lagrange_commitment")
          (typ @-> size_t @-> size_t @-> returning Fq_poly_comm.typ)

      let commit_evaluations =
        foreign
          (prefix "commit_evaluations")
          (typ @-> size_t @-> Fq.Vector.typ @-> returning Fq_poly_comm.typ)

      let h = foreign (prefix "h") (typ @-> returning G.Affine.typ)

      let b_poly_commitment =
        foreign
          (prefix "b_poly_commitment")
          (typ @-> Fq.Vector.typ @-> returning Fq_poly_comm.typ)
    end

    module Fq_index =
      Index (struct
          let prefix = with_prefix (prefix "fq_index")
        end)
        (Fq.Constraint_matrix)
        (Fq_poly_comm)
        (Fq_urs)
        (F)

    module Fq_verifier_index = struct
      include VerifierIndex (struct
          let prefix = with_prefix (prefix "fq_verifier_index")
        end)
        (Fq_index)
        (Fq_urs)
        (Fq_poly_comm)
        (F)

      open F

      let read = foreign (prefix "read") (Fq_urs.typ @-> string @-> returning typ)
    end

    module Fq_proof =
      Dlog_marlin_proof (struct
          let prefix = with_prefix (prefix "fq_proof")
        end)
        (G.Affine)
        (Fq)
        (Fq_index)
        (Fq_verifier_index)
        (Fq.Vector)
        (Fq_vector_triple)
        (Fq_opening_proof)
        (Fq_poly_comm)
        (F)

    module Fq_oracles =
      Dlog_oracles (struct
          let prefix = with_prefix (prefix "fq_oracles")
        end)
        (Fq)
        (Fq_verifier_index)
        (Fq_proof)
        (Fq_vector_triple)
        (F)

    module Endo = struct
      let endo typ which =
        let open F in
        F.foreign (prefix which) (void @-> returning typ)

      module Pairing = struct
        let base = endo Fq.typ "fp_endo_base"
        let scalar = endo Fp.typ "fp_endo_scalar"
      end

      module Dlog = struct
        let base = endo Fp.typ "fq_endo_base"
        let scalar = endo Fq.typ "fq_endo_scalar"
      end
    end

    let batch_pairing_check =
      let open F in
      foreign
        (prefix "batch_pairing_check")
        ( Fp_urs.typ @-> Usize_vector.typ @-> G1.Affine.Vector.typ
        @-> G1.Affine.Vector.typ @-> G1.Affine.Vector.typ
        @-> G1.Affine.Vector.typ @-> returning bool )
  end
  include Bn382
end<|MERGE_RESOLUTION|>--- conflicted
+++ resolved
@@ -1570,7 +1570,6 @@
         (Fq)
         (F)
 
-<<<<<<< HEAD
       include Dlog_proof_system (Field) (Curve)
 
       module Plonk =
@@ -1579,14 +1578,10 @@
           end)
           (Field)
           (Curve)
-=======
-      include Dlog_proof_system(Field)(Curve)
->>>>>>> dffb105a
     end
 
     module Dee = struct
       module Field = Fp
-<<<<<<< HEAD
 
       module Curve =
         Curve (struct
@@ -1604,15 +1599,6 @@
           end)
           (Field)
           (Curve)
-=======
-      module Curve = Curve (struct
-          let prefix = with_prefix (prefix "dee")
-        end)
-        (Fq)
-        (Fp)
-        (F)
-      include Dlog_proof_system(Field)(Curve)
->>>>>>> dffb105a
     end
 
     module Endo = struct
