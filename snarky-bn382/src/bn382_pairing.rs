--- conflicted
+++ resolved
@@ -1132,7 +1132,6 @@
 }
 
 #[no_mangle]
-<<<<<<< HEAD
 pub extern "C" fn zexe_bn382_fp_urs_delete(x: *mut URS<Bn_382>) {
     let _box = unsafe { Box::from_raw(x) };
 }
@@ -1142,10 +1141,6 @@
     let path = (unsafe { CStr::from_ptr(path) })
         .to_string_lossy()
         .into_owned();
-=======
-pub extern "C" fn zexe_bn382_fp_urs_write(urs : *mut URS<Bn_382>, path: *mut c_char) {
-    let path = (unsafe { CStr::from_ptr(path) }).to_string_lossy().into_owned();
->>>>>>> 079aa93e
     let file = BufWriter::new(File::create(path).unwrap());
     let urs = unsafe { &*urs };
     let _ = urs.write(file);
