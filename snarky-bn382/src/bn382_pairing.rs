--- conflicted
+++ resolved
@@ -17,7 +17,6 @@
     },
     UniformRand,
 };
-<<<<<<< HEAD
 use marlin_protocol_pairing::index::{Index, MatrixValues, URSSpec, VerifierIndex};
 use commitment_pairing::urs::URS;
 use marlin_circuits::domains::EvaluationDomains;
@@ -30,15 +29,6 @@
     poseidon::{Sponge, MarlinSpongeConstants as SC},
 };
 use marlin_protocol_pairing::prover::{ProofEvaluations, ProverProof, RandomOracles};
-=======
-use commitment_pairing::urs::{URS};
-use evaluation_domains::EvaluationDomains;
-use circuits_pairing::index::{Index, VerifierIndex, MatrixValues, URSSpec};
-use ff_fft::{Evaluations, DensePolynomial, EvaluationDomain, Radix2EvaluationDomain as Domain};
-
-use oracle::{self, marlin_sponge::{DefaultFqSponge, DefaultFrSponge}, poseidon, poseidon::Sponge};
-use protocol_pairing::{prover::{ ProverProof, ProofEvaluations, RandomOracles}};
->>>>>>> 52ca46da
 use rand::rngs::StdRng;
 use rand_core;
 
@@ -422,14 +412,10 @@
 
     let witness = prepare_witness(index.domains, primary_input, auxiliary_input);
 
-<<<<<<< HEAD
     let proof = ProverProof::create::<DefaultFqSponge<Bn_382G1Parameters, SC>, DefaultFrSponge<Fp, SC>>(
         &witness, &index,
     )
     .unwrap();
-=======
-    let proof = ProverProof::create::<DefaultFqSponge<Bn_382G1Parameters>, DefaultFrSponge<Fp> > (&witness, &index).unwrap();
->>>>>>> 52ca46da
 
     return Box::into_raw(Box::new(proof));
 }
@@ -443,16 +429,11 @@
     let index = unsafe { &(*index) };
     let proofs = unsafe { &(*proofs) };
 
-<<<<<<< HEAD
     match ProverProof::<Bn_382>::verify::<DefaultFqSponge<Bn_382G1Parameters, SC>, DefaultFrSponge<Fp, SC>>(
         proofs,
         index,
         &mut rand_core::OsRng,
     ) {
-=======
-    match ProverProof::<Bn_382>::verify::<DefaultFqSponge<Bn_382G1Parameters>, DefaultFrSponge<Fp> >(
-        proofs, index, &mut rand_core::OsRng) {
->>>>>>> 52ca46da
         Ok(_) => true,
         Err(_) => false
     }
@@ -467,12 +448,7 @@
     let index = unsafe { &(*index) };
     let proof = unsafe { (*proof).clone() };
 
-<<<<<<< HEAD
     match ProverProof::verify::<DefaultFqSponge<Bn_382G1Parameters, SC>, DefaultFrSponge<Fp, SC>>(
-=======
-    match ProverProof::verify::<DefaultFqSponge<Bn_382G1Parameters>, DefaultFrSponge<Fp>>
-    (
->>>>>>> 52ca46da
         &[proof].to_vec(),
         &index,
         &mut rand_core::OsRng
@@ -835,15 +811,11 @@
     let x_hat = evals_from_coeffs(proof.public.clone(), index.domains.x).interpolate();
     let x_hat_comm = index.urs.commit(&x_hat).unwrap();
 
-<<<<<<< HEAD
     let oracles = proof
         .oracles::<DefaultFqSponge<Bn_382G1Parameters, SC>, DefaultFrSponge<Fp, SC>>(
             index, x_hat_comm, &x_hat,
         )
         .unwrap();
-=======
-    let oracles = proof.oracles::<DefaultFqSponge<Bn_382G1Parameters>, DefaultFrSponge<Fp> >(index, x_hat_comm, &x_hat).unwrap();
->>>>>>> 52ca46da
     return Box::into_raw(Box::new(oracles));
 }
 
@@ -977,13 +949,8 @@
     val_c: *const G1Affine,
     rc_c: *const G1Affine,
 ) -> *const VerifierIndex<Bn_382> {
-<<<<<<< HEAD
     let urs: URS<Bn_382> = (unsafe { &*urs }).clone();
     let (endo_q, endo_r) = marlin_protocol_pairing::index::endos::<Bn_382>();
-=======
-    let urs : URS<Bn_382> = (unsafe { &*urs }).clone();
-    let (endo_q, endo_r) = circuits_pairing::index::endos::<Bn_382>();
->>>>>>> 52ca46da
     let index = VerifierIndex {
         domains: EvaluationDomains::create(variables, constraints, public_inputs, nonzero_entries).unwrap(),
         matrix_commitments: [
@@ -1348,7 +1315,6 @@
 
 #[no_mangle]
 pub extern "C" fn zexe_bn382_fp_index_write<'a>(
-<<<<<<< HEAD
     index: *const Index<'a, Bn_382>,
     path: *const c_char,
 ) {
@@ -1356,12 +1322,6 @@
         c: &marlin_protocol_pairing::compiled::Compiled<Bn_382>,
         mut w: W,
     ) -> IoResult<()> {
-=======
-    index : *const Index<'a, Bn_382>,
-    path: *const c_char) {
-
-    fn write_compiled<W:Write>(c: &circuits_pairing::compiled::Compiled<Bn_382>, mut w:W) -> IoResult<()> {
->>>>>>> 52ca46da
         c.col_comm.write(&mut w)?;
         c.row_comm.write(&mut w)?;
         c.val_comm.write(&mut w)?;
@@ -1404,7 +1364,6 @@
     a: *const Vec<(Vec<usize>, Vec<Fp>)>,
     b: *const Vec<(Vec<usize>, Vec<Fp>)>,
     c: *const Vec<(Vec<usize>, Vec<Fp>)>,
-<<<<<<< HEAD
     public_inputs: usize,
     path: *const c_char,
 ) -> *const Index<'a, Bn_382> {
@@ -1420,13 +1379,6 @@
             ds.h.size() / ds.x.size(),
             unsafe { &*m },
         );
-=======
-    public_inputs : usize,
-    path: *const c_char) -> *const Index<'a, Bn_382> {
-
-    fn read_compiled<R:Read>(public_inputs: usize, ds: EvaluationDomains<Fp>, m: *const Vec<(Vec<usize>, Vec<Fp>)>, mut r: R) -> IoResult<circuits_pairing::compiled::Compiled<Bn_382>> {
-        let constraints = rows_to_csmat(public_inputs, ds.h.size(), ds.h.size() / ds.x.size(), unsafe { &*m });
->>>>>>> 52ca46da
 
         let col_comm = G1Affine::read(&mut r)?;
         let row_comm = G1Affine::read(&mut r)?;
@@ -1476,13 +1428,8 @@
         let c2 = read_compiled(public_inputs, domains, c, &mut r)?;
 
         let public_inputs = u64::read(&mut r)? as usize;
-<<<<<<< HEAD
         let (endo_q, endo_r) = marlin_protocol_pairing::index::endos::<Bn_382>();
         Ok(Index::<Bn_382> {
-=======
-        let (endo_q, endo_r) = circuits_pairing::index::endos::<Bn_382>();
-        Ok( Index::<Bn_382> {
->>>>>>> 52ca46da
             compiled: [c0, c1, c2],
             domains,
             public_inputs,
