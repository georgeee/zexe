--- conflicted
+++ resolved
@@ -4,10 +4,7 @@
 mod common;
 pub mod bn382_dlog;
 pub mod bn382_pairing;
-<<<<<<< HEAD
 pub mod common;
-=======
->>>>>>> dffb105a
 pub mod tweedledee;
 pub mod tweedledum;
 pub mod tweedledee_plonk;
